  <!--
   Licensed to the Apache Software Foundation (ASF) under one or more
   contributor license agreements.  See the NOTICE file distributed with
   this work for additional information regarding copyright ownership.
   The ASF licenses this file to You under the Apache License, Version 2.0
   (the "License"); you may not use this file except in compliance with
   the License.  You may obtain a copy of the License at

       http://www.apache.org/licenses/LICENSE-2.0

   Unless required by applicable law or agreed to in writing, software
   distributed under the License is distributed on an "AS IS" BASIS,
   WITHOUT WARRANTIES OR CONDITIONS OF ANY KIND, either express or implied.
   See the License for the specific language governing permissions and
   limitations under the License.
-->
<project xmlns="http://maven.apache.org/POM/4.0.0" xmlns:xsi="http://www.w3.org/2001/XMLSchema-instance" xsi:schemaLocation="http://maven.apache.org/POM/4.0.0 http://maven.apache.org/maven-v4_0_0.xsd">
  <modelVersion>4.0.0</modelVersion>
  <groupId>org.apache.slider</groupId>
  <artifactId>slider</artifactId>
  <name>Slider</name>
<<<<<<< HEAD
  <version>0.61-incubating</version>
=======
  <version>0.61.0-incubating</version>
>>>>>>> 64a8bac0
  <packaging>pom</packaging>

  <description>
    Slider is designed to deploy existing applications onto a YARN cluster without
    rewriting the application to be YARN-ready.
  </description>
  <inceptionYear>2014</inceptionYear>
  <url>http://slider.incubator.apache.org/</url>
  <organization>
    <name>The Apache Software Foundation</name>
    <url>http://www.apache.org/</url>
  </organization>

  <modules>
    <module>app-packages/command-logger/application-pkg</module>
    <module>app-packages/command-logger/slider-pkg</module>
    <module>slider-core</module>
    <module>slider-agent</module>
    <module>slider-assembly</module>
    <module>slider-funtest</module>
    <module>slider-providers/hbase/slider-hbase-provider</module>
    <module>slider-providers/hbase/hbase-funtests</module>
    <module>slider-providers/accumulo/slider-accumulo-provider</module>
    <module>slider-providers/accumulo/accumulo-funtests</module>
    <!-- the app-packages module is added as a profile-->
  </modules>

  <licenses>
    <license>
      <name>Apache License, Version 2.0</name>
      <url>http://www.apache.org/licenses/LICENSE-2.0</url>
    </license>
  </licenses>


  <scm>
    <url>http://git-wip-us.apache.org/repos/asf/incubator-slider.git</url>
    <connection>scm:git:http://git-wip-us.apache.org/repos/asf/incubator-slider.git
    </connection>
    <developerConnection>
      scm:git:http://git-wip-us.apache.org/repos/asf/incubator-slider.git
    </developerConnection>
  </scm>
  

  <distributionManagement>
    <site>
      <id>slider.website</id>
      <name>Slider Website</name>
      <url>http://slider.incubator.apache.org/</url>
    </site>
    <downloadUrl>http://git-wip-us.apache.org/repos/asf/incubator-slider.git</downloadUrl>
    <repository>
      <id>${distMgmtStagingId}</id>
      <name>${distMgmtStagingName}</name>
      <url>${distMgmtStagingUrl}</url>
    </repository>
    <snapshotRepository>
      <id>${distMgmtSnapshotsId}</id>
      <name>${distMgmtSnapshotsName}</name>
      <url>${distMgmtSnapshotsUrl}</url>
    </snapshotRepository>
    
  </distributionManagement>
  
  <mailingLists>
    <mailingList>
      <name>Developers Mailing List</name>
      <post>dev@slider.incubator.apache.org</post>
      <subscribe>dev-subscribe@slider.incubator.apache.org</subscribe>
      <unsubscribe>dev-unsubscribe@slider.incubator.apache.org</unsubscribe>
      <archive>http://mail-archives.apache.org/mod_mbox/incubator-slider-dev/</archive>
    </mailingList>    
    <mailingList>
      <name>Commits Mailing List</name>
      <post>commits@slider.incubator.apache.org</post>
      <subscribe>commits-subscribe@slider.incubator.apache.org</subscribe>
      <unsubscribe>commits-unsubscribe@slider.incubator.apache.org</unsubscribe>
      <archive>http://mail-archives.apache.org/mod_mbox/incubator-slider-commits/</archive>
    </mailingList>    
  </mailingLists>

  <properties>
    <distMgmtSnapshotsId>apache.snapshots.https</distMgmtSnapshotsId>
    <distMgmtSnapshotsName>Apache Development Snapshot Repository</distMgmtSnapshotsName>
    <distMgmtSnapshotsUrl>https://repository.apache.org/content/repositories/snapshots</distMgmtSnapshotsUrl>
    <distMgmtStagingId>apache.staging.https</distMgmtStagingId>
    <distMgmtStagingName>Apache Release Distribution Repository</distMgmtStagingName>
    <distMgmtStagingUrl>https://repository.apache.org/service/local/staging/deploy/maven2</distMgmtStagingUrl>
    <project.build.sourceEncoding>UTF-8</project.build.sourceEncoding>
    <project.reporting.outputEncoding>UTF-8</project.reporting.outputEncoding>

    <!-- 
    Java versions
    -->
    <project.java.src.version>1.6</project.java.src.version>
    <enforced.java.version>${project.java.src.version}</enforced.java.version>
    <groovy.version>2.2.2</groovy.version>
    
    <!-- 
    test options
    -->

    <slider.conf.dir>${project.basedir}/src/test/clusters/offline/slider</slider.conf.dir>
    <test.forkedProcessTimeoutInSeconds>18000</test.forkedProcessTimeoutInSeconds>
    <test.argLine>-Xmx1024m -XX:+HeapDumpOnOutOfMemoryError</test.argLine>
    <test.reuseForks>false</test.reuseForks>
    <test.failIfNoTests>true</test.failIfNoTests>
    <test.funtests.failIfNoTests>false</test.funtests.failIfNoTests>
    <test.forkMode>always</test.forkMode>
    <!-- path environment variable -->
    <test.env.path>${env.PATH}</test.env.path>    
    
    <!--
    core artifacts
    -->
    <hadoop.version>2.6.0</hadoop.version>

    <hbase.version>0.98.4-hadoop2</hbase.version>
    <accumulo.version>1.6.1</accumulo.version>
    <!--
     artifact versions
    -->
    <avro.version>1.7.4</avro.version>
    <bigtop.version>0.7.0</bigtop.version>
    <commons-codec.version>1.4</commons-codec.version>
    <commons-digester.version>1.8</commons-digester.version>
    <commons-configuration.version>1.6</commons-configuration.version>
    <commons-lang.version>2.6</commons-lang.version>
    <commons-compress.version>1.4.1</commons-compress.version>
    <commons-logging.version>1.1.3</commons-logging.version>
    <commons-io.version>2.4</commons-io.version>
    <curator.version>2.4.1</curator.version>
    <easymock.version>3.1</easymock.version>
    <guava.version>11.0.2</guava.version>
    <gson.version>2.2.2</gson.version>
    <guice.version>3.0</guice.version>
    <httpclient.version>3.1</httpclient.version>

    <jackson.version>1.9.13</jackson.version>
    <jcommander.version>1.30</jcommander.version>

    <jetty.version>6.1.26</jetty.version>
    <jersey.version>1.9</jersey.version>
    <servlet-api.version>2.5</servlet-api.version>
    <jsr311-api.version>1.1.1</jsr311-api.version>
    <jaxb-api.version>2.2.7</jaxb-api.version>
    <jsp.version>2.1</jsp.version>
    <jsch.version>0.1.51</jsch.version>
    <junit.version>4.11</junit.version>
    <log4j.version>1.2.17</log4j.version>
    <metrics.version>3.0.1</metrics.version>
    <mockito.version>1.8.5</mockito.version>

    <!-- ProtocolBuffer version, used to verify the protoc version and -->
    <!-- define the protobuf JAR version                               -->
    <protobuf.version>2.5.0</protobuf.version>

    <slf4j.version>1.7.5</slf4j.version>
    <storm.version>0.9.3</storm.version>
    <stringtemplate.version>2.4.1</stringtemplate.version>
    <zookeeper.version>3.4.6</zookeeper.version>


    <!-- artifacts used in plugins -->
    <apache-resources.version>1.0.4</apache-resources.version>
    <apache-source-release-assembly-descriptor.version>1.0.4</apache-source-release-assembly-descriptor.version>
    <gmavenVersion>1.5</gmavenVersion>
    <gmavenProviderSelection>2.0</gmavenProviderSelection>
    <groovy-eclipse-compiler.version>2.8.0-01</groovy-eclipse-compiler.version>
    <groovy-eclipse-batch.version>2.1.3-01</groovy-eclipse-batch.version>
    <buildnumber-maven-plugin.version>1.2</buildnumber-maven-plugin.version>
  
    
    <maven.version.range>[3.0.0,)</maven.version.range>

    <!--  Plugin versions    -->  
    <maven-antrun-plugin.version>1.7</maven-antrun-plugin.version>
    <maven-assembly-plugin.version>2.4</maven-assembly-plugin.version>
    <maven.cobertura.version>2.5.2</maven.cobertura.version>
    <maven-compiler-plugin.version>3.1</maven-compiler-plugin.version>
    <maven-dependency-plugin.version>2.8</maven-dependency-plugin.version>
    <maven-deploy-plugin.version>2.8.2</maven-deploy-plugin.version>
    <maven-doxia-module-markdown.version>1.4</maven-doxia-module-markdown.version>
    <maven-enforcer-plugin.version>1.3.1</maven-enforcer-plugin.version>
    <maven-exec-plugin.version>1.2.1</maven-exec-plugin.version>
    <maven-install-plugin.version>2.5.2</maven-install-plugin.version>
    <maven-gpg-plugin.version>1.5</maven-gpg-plugin.version>
    <maven-groovydoc-plugin.version>1.3</maven-groovydoc-plugin.version>
    <maven-jar-plugin.version>2.5</maven-jar-plugin.version>
    <maven.javadoc.version>2.10.1</maven.javadoc.version>
    <maven.license.version>1.8</maven.license.version>
    <maven.project.version>2.4</maven.project.version>
    <maven.properties.version>1.0-alpha-2</maven.properties.version>
    <maven-project-info-reports-plugin.version>2.7</maven-project-info-reports-plugin.version>
    <maven-release-plugin.version>2.5.1</maven-release-plugin.version>
    <maven-remote-resources-plugin.version>1.5</maven-remote-resources-plugin.version>
    <maven-resources-plugin.version>2.6</maven-resources-plugin.version>
    <maven-rpm-plugin.version>2.1-alpha-4</maven-rpm-plugin.version>
    <maven-site-plugin.version>3.4</maven-site-plugin.version>
    <maven-source-plugin.version>2.3</maven-source-plugin.version>
    <maven-surefire-plugin.version>2.17</maven-surefire-plugin.version>
    <maven-surefire-report-plugin.version>${maven-surefire-plugin.version}</maven-surefire-report-plugin.version>
    <maven-failsafe-plugin.version>${maven-surefire-plugin.version}</maven-failsafe-plugin.version>
    <maven-verifier-plugin.version>1.0</maven-verifier-plugin.version>
    <apache-rat-plugin.version>0.11</apache-rat-plugin.version>

    <!-- build options-->
    <project.build.sourceEncoding>UTF-8</project.build.sourceEncoding>
    <build.dependency.fail.on.warning>true</build.dependency.fail.on.warning>
    <build.redirect.test.output.to.file>false</build.redirect.test.output.to.file>
    
    <!-- github options-->
    <github.global.server>github</github.global.server>
    <github.site.plugin.version>0.8</github.site.plugin.version>
    <maven-site-plugin.skipDeploy>true</maven-site-plugin.skipDeploy>
    <github.downloads.plugin.version>0.6</github.downloads.plugin.version>
  </properties>


  <repositories>
    <repository>
      <id>ASF Staging</id>
      <url>https://repository.apache.org/content/groups/staging/</url>
    </repository>
    <repository>
      <id>ASF Snapshots</id>
      <url>https://repository.apache.org/content/repositories/snapshots/</url>
      <snapshots>
        <enabled>true</enabled>
      </snapshots>
      <releases>
        <enabled>false</enabled>
      </releases>
    </repository>
  </repositories>


  <pluginRepositories>
    <pluginRepository>
      <id>ASF Staging</id>
      <url>https://repository.apache.org/content/groups/staging/</url>
    </pluginRepository>
  </pluginRepositories>
  
  <build>
    <pluginManagement>
      <plugins>
        <plugin>
          <artifactId>maven-compiler-plugin</artifactId>
          <version>${maven-compiler-plugin.version}</version>
          <configuration>
            <compilerId>groovy-eclipse-compiler</compilerId>
            <source>${project.java.src.version}</source>
            <target>${project.java.src.version}</target>
            <!-- set verbose to be true if you want lots of uninteresting messages -->
            <!-- <verbose>true</verbose> -->
          </configuration>
        </plugin>
      </plugins>
    </pluginManagement>
    <plugins>
      <plugin>
        <artifactId>maven-enforcer-plugin</artifactId>
        <version>${maven-enforcer-plugin.version}</version>
        <executions>
          <execution>
            <id>enforce-java</id>
            <goals>
              <goal>enforce</goal>
            </goals>
            <configuration>
              <rules>
                <requireJavaVersion>
                  <version>[${project.java.src.version},)</version>
                </requireJavaVersion>
              </rules>
            </configuration>
          </execution>
        </executions>
      </plugin>
      <plugin>
        <groupId>org.apache.maven.plugins</groupId>
        <artifactId>maven-source-plugin</artifactId>
        <version>${maven-source-plugin.version}</version>
        <inherited>true</inherited>
        <configuration>
          <!-- skip test resource configuration-->
          <excludes>
            <exclude>**/slider-test.xml</exclude>
          </excludes>
        </configuration>
        <executions>
          <execution>
            <id>attach-sources</id>
            <phase>verify</phase>
            <goals>
              <goal>jar</goal>
              <goal>test-jar</goal>
            </goals>
          </execution>
        </executions>
      </plugin>

      <plugin>
        <groupId>org.apache.maven.plugins</groupId>
        <artifactId>maven-site-plugin</artifactId>
        <version>${maven-site-plugin.version}</version>
        <inherited>true</inherited>
        <configuration>
          <skipDeploy>${maven-site-plugin.skipDeploy}</skipDeploy>
        </configuration>
        <dependencies>
          <dependency>
            <groupId>org.apache.maven.doxia</groupId>
            <artifactId>doxia-module-markdown</artifactId>
            <version>${maven-doxia-module-markdown.version}</version>
          </dependency>
        </dependencies>
      </plugin>

      <!--read in a build.properties file if defined-->
      <plugin>
        <groupId>org.codehaus.mojo</groupId>
        <artifactId>properties-maven-plugin</artifactId>
        <version>${maven.properties.version}</version>
        <executions>
          <execution>
            <phase>initialize</phase>
            <goals>
              <goal>read-project-properties</goal>
            </goals>
            <configuration>
              <quiet>true</quiet>
              <files>
                <file>build.properties</file>
              </files>
            </configuration>
          </execution>
        </executions>
      </plugin>

      <!-- We want to package up license resources in the JARs produced -->
      <plugin>
        <groupId>org.apache.maven.plugins</groupId>
        <artifactId>maven-remote-resources-plugin</artifactId>
        <version>${maven-remote-resources-plugin.version}</version>
        <executions>
          <execution>
            <goals>
              <goal>process</goal>
            </goals>
            <configuration>
              <resourceBundles>
                <resourceBundle>org.apache:apache-jar-resource-bundle:1.4</resourceBundle>
              </resourceBundles>
            </configuration>
          </execution>
        </executions>
      </plugin>

      <plugin>
        <groupId>org.codehaus.mojo</groupId>
        <artifactId>license-maven-plugin</artifactId>
        <version>${maven.license.version}</version>
        <executions>
<!--
          <execution>
            <id>download-licenses</id>
            <goals>
              <goal>download-licenses</goal>
            </goals>
          </execution>
-->
          <execution>
            <id>default-cli</id>
            <configuration>
              <licenseMerges>
                <licenseMerge>The Apache Software License, Version 2.0|Apache License, Version 2.0</licenseMerge>
                <licenseMerge>The Apache Software License, Version 2.0|Apache License 2.0</licenseMerge>
                <licenseMerge>The Apache Software License, Version 2.0|Apache Public License 2.0</licenseMerge>
                <licenseMerge>The Apache Software License, Version 2.0|Apache 2</licenseMerge>
                <licenseMerge>The Apache Software License, Version 2.0|ASF 2.0</licenseMerge>
                <licenseMerge>The Apache Software License, Version 2.0|Apache License Version 2</licenseMerge>
                <licenseMerge>The Apache Software License, Version 2.0|Apache Software License - Version 2.0</licenseMerge>
                <licenseMerge>New BSD License|New BSD license</licenseMerge>
                <licenseMerge>GNU Lesser General Public License (LGPL), Version 2.1|LGPL 2.1</licenseMerge>
              </licenseMerges>
            </configuration>
          </execution>
        </executions>
      </plugin>
  </plugins>
  </build>

  <reporting>
    <plugins>
      <plugin>
        <groupId>org.apache.maven.plugins</groupId>
        <artifactId>maven-surefire-report-plugin</artifactId>
        <version>${maven-surefire-report-plugin.version}</version>
        <inherited>true</inherited>
        <configuration>
          <showSuccess>false</showSuccess>
          <outputDirectory>${basedir}/target/surefire-reports</outputDirectory>
        </configuration>
        <reportSets>
          <reportSet>
            <id>unit-tests</id>
            <reports>
              <report>report-only</report>
            </reports>
          </reportSet>
          <reportSet>
            <id>integration-tests</id>
            <reports>
              <report>failsafe-report-only</report>
            </reports>
          </reportSet>
        </reportSets>
      </plugin>


      <plugin>
        <groupId>org.apache.maven.plugins</groupId>
        <inherited>true</inherited>
        <artifactId>maven-project-info-reports-plugin</artifactId>
        <version>${maven-project-info-reports-plugin.version}</version>
        <configuration>
          <dependencyLocationsEnabled>false</dependencyLocationsEnabled>
        </configuration>
      </plugin>


    </plugins>
  </reporting>

  <dependencyManagement>
    <dependencies>

      <dependency>
        <groupId>org.apache.slider</groupId>
        <artifactId>slider-core</artifactId>
        <version>${project.version}</version>
      </dependency>

      <dependency>
        <groupId>org.apache.slider</groupId>
        <artifactId>slider-core</artifactId>
        <version>${project.version}</version>
        <type>test-jar</type>
      </dependency>

      <dependency>
        <groupId>org.apache.slider</groupId>
        <artifactId>slider-agent</artifactId>
        <version>${project.version}</version>
        <type>tar.gz</type>
      </dependency>

      <dependency>
        <groupId>org.apache.slider</groupId>
        <artifactId>slider-funtest</artifactId>
        <version>${project.version}</version>
      </dependency>

      <dependency>
        <groupId>org.apache.slider</groupId>
        <artifactId>slider-assembly</artifactId>
        <classifier>all</classifier>
        <version>${project.version}</version>
        <type>tar.gz</type>
      </dependency>

       <dependency>
        <groupId>org.apache.slider</groupId>
        <artifactId>slider-hbase-provider</artifactId>
        <version>${project.version}</version>
      </dependency>

      <dependency>
        <groupId>org.apache.slider</groupId>
        <artifactId>slider-hbase-provider</artifactId>
        <version>${project.version}</version>
        <type>test-jar</type>
      </dependency>

      <dependency>
        <groupId>org.codehaus.groovy</groupId>
        <artifactId>groovy-all</artifactId>
        <version>${groovy.version}</version>
      </dependency>

      <dependency>
        <groupId>com.beust</groupId>
        <artifactId>jcommander</artifactId>
        <version>${jcommander.version}</version>
        <exclusions>
          <exclusion>
            <groupId>org.testng</groupId>
            <artifactId>testng</artifactId>
          </exclusion>
        </exclusions>
      </dependency>

      <!-- hadoop-client includes the following jars, so they do not need to be
        included separately:
        hadoop-common, hadoop-hdfs, hadoop-mapreduce-client-app,
        hadoop-yarn-api, hadoop-mapreduce-client-core,
        hadoop-mapreduce-client-jobclient, and hadoop-annotations
      -->
      <dependency>
        <groupId>org.apache.hadoop</groupId>
        <artifactId>hadoop-client</artifactId>
        <version>${hadoop.version}</version>
        <exclusions>
          <exclusion>
            <groupId>org.codehaus.jackson</groupId>
            <artifactId>jackson-core-asl</artifactId>
          </exclusion>
          <exclusion>
            <groupId>com.google.guava</groupId>
            <artifactId>guava</artifactId>
          </exclusion>
          <exclusion>
            <groupId>org.apache.httpcomponents</groupId>
            <artifactId>httpclient</artifactId>
          </exclusion>
          <exclusion>
            <groupId>org.apache.httpcomponents</groupId>
            <artifactId>httpcore</artifactId>
          </exclusion>
        </exclusions>
      </dependency>

      <!-- hadoop-minicluster includes the following test-jars, so they do not
        need to be included separately:
        hadoop-common, hadoop-hdfs, hadoop-yarn-server-tests,
        hadoop-mapreduce-client-jobclient
      -->
      <dependency>
        <groupId>org.apache.hadoop</groupId>
        <artifactId>hadoop-minicluster</artifactId>
        <version>${hadoop.version}</version>
        <exclusions>
          <exclusion>
            <groupId>com.sun.jersey.jersey-test-framework</groupId>
            <artifactId>jersey-test-framework-grizzly2</artifactId>
          </exclusion>
        </exclusions>
      </dependency>

      <dependency>
        <groupId>org.apache.hadoop</groupId>
        <artifactId>hadoop-yarn-client</artifactId>
        <version>${hadoop.version}</version>
        <exclusions>
          <exclusion>
            <groupId>com.sun.jersey.jersey-test-framework</groupId>
            <artifactId>jersey-test-framework-grizzly2</artifactId>
          </exclusion>
        </exclusions>
      </dependency>

      <dependency>
        <groupId>org.apache.hadoop</groupId>
        <artifactId>hadoop-yarn-registry</artifactId>
        <version>${hadoop.version}</version>
      </dependency>
      
      <dependency>
        <groupId>org.apache.hadoop</groupId>
        <artifactId>hadoop-yarn-server-web-proxy</artifactId>
        <version>${hadoop.version}</version>
      </dependency>

      <dependency>
        <groupId>org.apache.avro</groupId>
        <artifactId>avro</artifactId>
        <version>${avro.version}</version>
        <exclusions>
          <exclusion>
            <groupId>org.mortbay.jetty</groupId>
            <artifactId>jetty</artifactId>
          </exclusion>
          <exclusion>
            <groupId>org.apache.ant</groupId>
            <artifactId>ant</artifactId>
          </exclusion>
          <exclusion>
            <groupId>org.jboss.netty</groupId>
            <artifactId>netty</artifactId>
          </exclusion>
          <exclusion>
            <groupId>org.apache.velocity</groupId>
            <artifactId>velocity</artifactId>
          </exclusion>
          <exclusion>
            <groupId>org.slf4j</groupId>
            <artifactId>slf4j-api</artifactId>
          </exclusion>
          <exclusion>
            <artifactId>paranamer-ant</artifactId>
            <groupId>com.thoughtworks.paranamer</groupId>
          </exclusion>
        </exclusions>
      </dependency>

      <dependency>
        <groupId>org.apache.bigtop.itest</groupId>
        <artifactId>itest-common</artifactId>
        <version>${bigtop.version}</version>
        <exclusions>
          <exclusion>
            <groupId>commons-logging</groupId>
            <artifactId>commons-logging</artifactId>
          </exclusion>
        </exclusions>
      </dependency>

      <dependency>
        <groupId>commons-configuration</groupId>
        <artifactId>commons-configuration</artifactId>
        <version>${commons-configuration.version}</version>
        <exclusions>
          <exclusion>
            <groupId>commons-lang</groupId>
            <artifactId>commons-lang</artifactId>
          </exclusion>
          <exclusion>
            <groupId>commons-logging</groupId>
            <artifactId>commons-logging</artifactId>
          </exclusion>
        </exclusions>
      </dependency>

      <dependency>
        <groupId>commons-lang</groupId>
        <artifactId>commons-lang</artifactId>
        <version>${commons-lang.version}</version>
      </dependency>

      <dependency>
        <groupId>commons-httpclient</groupId>
        <artifactId>commons-httpclient</artifactId>
        <version>${httpclient.version}</version>
        <exclusions>
          <exclusion>
            <groupId>commons-codec</groupId>
            <artifactId>commons-codec</artifactId>
          </exclusion>
        </exclusions>
      </dependency>
      
      <!-- ======================================================== -->
      <!-- HBASE -->
      <!-- ======================================================== -->
      
      <dependency>
        <groupId>org.apache.hbase</groupId>
        <artifactId>hbase-client</artifactId>
        <version>${hbase.version}</version>
        <exclusions>
          <exclusion>
            <groupId>org.apache.hadoop</groupId>
            <artifactId>hadoop-core</artifactId>
          </exclusion>
          <exclusion>
            <groupId>org.apache.hadoop</groupId>
            <artifactId>hadoop-auth</artifactId>
          </exclusion>
          <exclusion>
            <groupId>org.apache.hadoop</groupId>
            <artifactId>hadoop-annotations</artifactId>
          </exclusion>
          <exclusion>
            <groupId>org.apache.hadoop</groupId>
            <artifactId>hadoop-mapreduce-client-core</artifactId>
          </exclusion>
        </exclusions>
      </dependency>

      <dependency>
        <groupId>org.apache.hbase</groupId>
        <artifactId>hbase-common</artifactId>
        <version>${hbase.version}</version>
        <classifier>tests</classifier>
        <exclusions>
          <exclusion>
            <groupId>org.apache.hadoop</groupId>
            <artifactId>hadoop-core</artifactId>
          </exclusion>
          <exclusion>
            <groupId>org.apache.hadoop</groupId>
            <artifactId>hadoop-auth</artifactId>
          </exclusion>
          <exclusion>
            <groupId>org.apache.hadoop</groupId>
            <artifactId>hadoop-annotations</artifactId>
          </exclusion>
          <exclusion>
            <groupId>org.apache.hadoop</groupId>
            <artifactId>hadoop-mapreduce-client-core</artifactId>
          </exclusion>
        </exclusions>
      </dependency>

      <dependency>
        <groupId>org.apache.hbase</groupId>
        <artifactId>hbase-common</artifactId>
        <version>${hbase.version}</version>
        <exclusions>
          <exclusion>
            <groupId>org.apache.hadoop</groupId>
            <artifactId>hadoop-core</artifactId>
          </exclusion>
          <exclusion>
            <groupId>org.apache.hadoop</groupId>
            <artifactId>hadoop-auth</artifactId>
          </exclusion>
          <exclusion>
            <groupId>org.apache.hadoop</groupId>
            <artifactId>hadoop-annotations</artifactId>
          </exclusion>
          <exclusion>
            <groupId>org.apache.hadoop</groupId>
            <artifactId>hadoop-mapreduce-client-core</artifactId>
          </exclusion>
        </exclusions>
      </dependency>

      <dependency>
        <groupId>org.apache.hbase</groupId>
        <artifactId>hbase-protocol</artifactId>
        <version>${hbase.version}</version>
      </dependency>

      <dependency>
        <groupId>org.apache.hbase</groupId>
        <artifactId>hbase-it</artifactId>
        <version>${hbase.version}</version>
        <classifier>tests</classifier>
        <exclusions>
          <exclusion>
            <groupId>org.apache.hadoop</groupId>
            <artifactId>hadoop-core</artifactId>
          </exclusion>
          <exclusion>
            <groupId>org.apache.hadoop</groupId>
            <artifactId>hadoop-auth</artifactId>
          </exclusion>
          <exclusion>
            <groupId>org.apache.hadoop</groupId>
            <artifactId>hadoop-annotations</artifactId>
          </exclusion>

          <exclusion>
            <groupId>org.apache.hadoop</groupId>
            <artifactId>hadoop-hdfs</artifactId>
          </exclusion>
          <exclusion>
            <groupId>org.apache.hadoop</groupId>
            <artifactId>hadoop-mapreduce-client-core</artifactId>
          </exclusion>
          <exclusion>
            <groupId>org.apache.hadoop</groupId>
            <artifactId>hadoop-mapreduce-client-jobclient</artifactId>
          </exclusion>
        </exclusions>
      </dependency>

      <dependency>
        <groupId>org.apache.hbase</groupId>
        <artifactId>hbase-hadoop-compat</artifactId>
        <version>${hbase.version}</version>
        <classifier>tests</classifier>
        <exclusions>
          <exclusion>
            <groupId>org.apache.hadoop</groupId>
            <artifactId>hadoop-core</artifactId>
          </exclusion>
          <exclusion>
            <groupId>org.apache.hadoop</groupId>
            <artifactId>hadoop-auth</artifactId>
          </exclusion>
          <exclusion>
            <groupId>org.apache.hadoop</groupId>
            <artifactId>hadoop-annotations</artifactId>
          </exclusion>
          <exclusion>
            <groupId>org.apache.hadoop</groupId>
            <artifactId>hadoop-mapreduce-client-core</artifactId>
          </exclusion>
          <exclusion>
            <groupId>org.apache.hadoop</groupId>
            <artifactId>hadoop-hdfs</artifactId>
          </exclusion>
          <exclusion>
            <groupId>org.apache.hadoop</groupId>
            <artifactId>hadoop-mapreduce-client-jobclient</artifactId>
          </exclusion>
        </exclusions>
      </dependency>

      <dependency>
        <groupId>org.apache.hbase</groupId>
        <artifactId>hbase-hadoop2-compat</artifactId>
        <version>${hbase.version}</version>
        <classifier>tests</classifier>
        <exclusions>
          <exclusion>
            <groupId>org.apache.hadoop</groupId>
            <artifactId>hadoop-core</artifactId>
          </exclusion>
          <exclusion>
            <groupId>org.apache.hadoop</groupId>
            <artifactId>hadoop-auth</artifactId>
          </exclusion>
          <exclusion>
            <groupId>org.apache.hadoop</groupId>
            <artifactId>hadoop-annotations</artifactId>
          </exclusion>
          <exclusion>
            <groupId>org.apache.hadoop</groupId>
            <artifactId>hadoop-mapreduce-client-core</artifactId>
          </exclusion>
          <exclusion>
            <groupId>org.apache.hadoop</groupId>
            <artifactId>hadoop-mapreduce-client-jobclient</artifactId>
          </exclusion>
        </exclusions>
      </dependency>

      <dependency>
        <groupId>org.apache.hbase</groupId>
        <artifactId>hbase-server</artifactId>
        <version>${hbase.version}</version>
        <classifier>tests</classifier>
        <exclusions>
          <exclusion>
            <groupId>org.apache.hadoop</groupId>
            <artifactId>hadoop-core</artifactId>
          </exclusion>
          <exclusion>
            <groupId>org.apache.hadoop</groupId>
            <artifactId>hadoop-client</artifactId>
          </exclusion>
          <exclusion>
            <groupId>org.apache.hadoop</groupId>
            <artifactId>hadoop-mapreduce-client-jobclient</artifactId>
          </exclusion>
          <exclusion>
            <groupId>org.apache.hadoop</groupId>
            <artifactId>hadoop-mapreduce-client-core</artifactId>
          </exclusion>
          <exclusion>
            <groupId>org.apache.hadoop</groupId>
            <artifactId>hadoop-auth</artifactId>
          </exclusion>
          <exclusion>
            <groupId>org.apache.hadoop</groupId>
            <artifactId>hadoop-annotations</artifactId>
          </exclusion>
          <exclusion>
            <groupId>org.apache.hadoop</groupId>
            <artifactId>hadoop-hdfs</artifactId>
          </exclusion>
          <exclusion>
            <groupId>org.apache.hbase</groupId>
            <artifactId>hbase-hadoop1-compat</artifactId>
          </exclusion>
          <exclusion>
            <groupId>org.apache.commons</groupId>
            <artifactId>commons-math</artifactId>
          </exclusion>
          <exclusion>
            <groupId>com.sun.jersey</groupId>
            <artifactId>jersey-core</artifactId>
          </exclusion>
          <exclusion>
            <groupId>org.slf4j</groupId>
            <artifactId>slf4j-api</artifactId>
          </exclusion>
          <exclusion>
            <groupId>com.sun.jersey</groupId>
            <artifactId>jersey-server</artifactId>
          </exclusion>
          <exclusion>
            <groupId>com.sun.jersey</groupId>
            <artifactId>jersey-core</artifactId>
          </exclusion>
          <exclusion>
            <groupId>com.sun.jersey</groupId>
            <artifactId>jersey-json</artifactId>
          </exclusion>
          <exclusion>
            <!-- hbase uses v2.4, which is better, but ...-->
            <groupId>commons-io</groupId>
            <artifactId>commons-io</artifactId>
          </exclusion>
        </exclusions>
      </dependency>

      <dependency>
        <groupId>org.apache.hbase</groupId>
        <artifactId>hbase-server</artifactId>
        <version>${hbase.version}</version>
        <exclusions>
          <exclusion>
            <groupId>org.apache.hadoop</groupId>
            <artifactId>hadoop-core</artifactId>
          </exclusion>
          <exclusion>
            <groupId>org.apache.hadoop</groupId>
            <artifactId>hadoop-client</artifactId>
          </exclusion>
          <exclusion>
            <groupId>org.apache.hadoop</groupId>
            <artifactId>hadoop-mapreduce-client-jobclient</artifactId>
          </exclusion>
          <exclusion>
            <groupId>org.apache.hadoop</groupId>
            <artifactId>hadoop-mapreduce-client-core</artifactId>
          </exclusion>
          <exclusion>
            <groupId>org.apache.hadoop</groupId>
            <artifactId>hadoop-auth</artifactId>
          </exclusion>
          <exclusion>
            <groupId>org.apache.hadoop</groupId>
            <artifactId>hadoop-annotations</artifactId>
          </exclusion>
          <exclusion>
            <groupId>org.apache.hadoop</groupId>
            <artifactId>hadoop-hdfs</artifactId>
          </exclusion>
          <exclusion>
            <groupId>org.apache.hbase</groupId>
            <artifactId>hbase-hadoop1-compat</artifactId>
          </exclusion>
          <exclusion>
            <groupId>org.apache.commons</groupId>
            <artifactId>commons-math</artifactId>
          </exclusion>
          <exclusion>
            <groupId>com.sun.jersey</groupId>
            <artifactId>jersey-core</artifactId>
          </exclusion>
          <exclusion>
            <groupId>org.slf4j</groupId>
            <artifactId>slf4j-api</artifactId>
          </exclusion>
          <exclusion>
            <groupId>com.sun.jersey</groupId>
            <artifactId>jersey-core</artifactId>
          </exclusion>
          <exclusion>
            <groupId>com.sun.jersey</groupId>
            <artifactId>jersey-json</artifactId>
          </exclusion>
          <exclusion>
            <groupId>com.sun.jersey</groupId>
            <artifactId>jersey-server</artifactId>
          </exclusion>
          <exclusion>
            <!-- hbase uses v2.4, which is better, but ...-->
            <groupId>commons-io</groupId>
            <artifactId>commons-io</artifactId>
          </exclusion>
        </exclusions>
      </dependency>

      <!-- ======================================================== -->
      <!-- ZK -->
      <!-- ======================================================== -->

      <dependency>
        <groupId>org.apache.zookeeper</groupId>
        <artifactId>zookeeper</artifactId>
        <version>${zookeeper.version}</version>
        <exclusions>
          <exclusion>
            <groupId>org.junit</groupId>
            <artifactId>junit</artifactId>
          </exclusion>
          <exclusion>
            <groupId>com.sun.jdmk</groupId>
            <artifactId>jmxtools</artifactId>
          </exclusion>
          <exclusion>
            <groupId>com.sun.jmx</groupId>
            <artifactId>jmxri</artifactId>
          </exclusion>
          <exclusion>
            <groupId>org.jboss.netty</groupId>
            <artifactId>netty</artifactId>
          </exclusion>
        </exclusions>
      </dependency>


      <!-- ======================================================== -->
      <!-- Accumulo -->
      <!-- ======================================================== -->

      <dependency>
        <groupId>org.apache.accumulo</groupId>
        <artifactId>accumulo-core</artifactId>
        <version>${accumulo.version}</version>
        <exclusions>
          <exclusion>
            <groupId>org.apache.maven.scm</groupId>
            <artifactId>maven-scm-api</artifactId>
          </exclusion>
          <exclusion>
            <groupId>org.apache.maven.scm</groupId>
            <artifactId>maven-scm-api</artifactId>
          </exclusion>
          <exclusion>
            <groupId>org.apache.maven.scm</groupId>
            <artifactId>maven-scm-provider-svnexe</artifactId>
          </exclusion>
          <exclusion>
            <groupId>commons-lang</groupId>
            <artifactId>commons-lang</artifactId>
          </exclusion>
          <exclusion>
            <groupId>commons-logging</groupId>
            <artifactId>commons-logging</artifactId>
          </exclusion>
          <exclusion>
            <groupId>org.apache.httpcomponents</groupId>
            <artifactId>httpclient</artifactId>
          </exclusion>
        </exclusions>
      </dependency>

      <dependency>
        <groupId>org.apache.accumulo</groupId>
        <artifactId>accumulo-fate</artifactId>
        <version>${accumulo.version}</version>
      </dependency>

      <dependency>
        <groupId>org.apache.accumulo</groupId>
        <artifactId>accumulo-minicluster</artifactId>
        <version>${accumulo.version}</version>
      </dependency>

      <dependency>
        <groupId>org.apache.accumulo</groupId>
        <artifactId>accumulo-trace</artifactId>
        <version>${accumulo.version}</version>
      </dependency>

      <dependency>
        <groupId>org.apache.accumulo</groupId>
        <artifactId>accumulo-test</artifactId>
        <version>${accumulo.version}</version>
      </dependency>


      <!-- ======================================================== -->
      <!-- Others -->
      <!-- ======================================================== -->


      <dependency>
        <groupId>commons-digester</groupId>
        <artifactId>commons-digester</artifactId>
        <version>${commons-digester.version}</version>
      </dependency>

      <dependency>
        <groupId>org.apache.commons</groupId>
        <artifactId>commons-compress</artifactId>
        <version>${commons-compress.version}</version>
      </dependency>

      <dependency>
        <groupId>commons-io</groupId>
        <artifactId>commons-io</artifactId>
        <version>${commons-io.version}</version>
      </dependency>

      <dependency>
        <groupId>commons-logging</groupId>
        <artifactId>commons-logging</artifactId>
        <version>${commons-logging.version}</version>
      </dependency>

      <dependency>
        <groupId>org.apache.curator</groupId>
        <artifactId>curator-client</artifactId>
        <version>${curator.version}</version>
      </dependency>

      <dependency>
        <groupId>org.apache.curator</groupId>
        <artifactId>curator-framework</artifactId>
        <version>${curator.version}</version>
      </dependency>

      <dependency>
        <groupId>com.google.guava</groupId>
        <artifactId>guava</artifactId>
        <version>${guava.version}</version>
      </dependency>
      
      <dependency>
        <groupId>log4j</groupId>
        <artifactId>log4j</artifactId>
        <version>${log4j.version}</version>
      </dependency>
      
      <dependency>
        <groupId>org.codehaus.jackson</groupId>
        <artifactId>jackson-core-asl</artifactId>
        <version>${jackson.version}</version>
      </dependency>

      <dependency>
        <groupId>org.codehaus.jackson</groupId>
        <artifactId>jackson-mapper-asl</artifactId>
        <version>${jackson.version}</version>
      </dependency>

      <dependency>
        <groupId>org.codehaus.jackson</groupId>
        <artifactId>jackson-xc</artifactId>
        <version>${jackson.version}</version>
      </dependency>
      
      <dependency>
        <groupId>org.codehaus.jackson</groupId>
        <artifactId>jackson-jaxrs</artifactId>
        <version>${jackson.version}</version>
      </dependency>
      
      <dependency>
        <groupId>org.slf4j</groupId>
        <artifactId>slf4j-api</artifactId>
        <version>${slf4j.version}</version>
      </dependency>

      <!-- Used for testing -->
      <dependency>
        <groupId>junit</groupId>
        <artifactId>junit</artifactId>
        <version>${junit.version}</version>
      </dependency>

      <dependency>
        <groupId>com.google.protobuf</groupId>
        <artifactId>protobuf-java</artifactId>
        <version>${protobuf.version}</version>
      </dependency>

      <dependency>
        <groupId>com.jcraft</groupId>
        <artifactId>jsch</artifactId>
        <version>${jsch.version}</version>
      </dependency>

      <!-- ======================================================== -->
      <!-- Jersey and webapp support -->
      <!-- ======================================================== -->

      <dependency>
        <groupId>javax.servlet</groupId>
        <artifactId>servlet-api</artifactId>
        <version>${servlet-api.version}</version>
      </dependency>

      <dependency>
        <groupId>javax.ws.rs</groupId>
        <artifactId>jsr311-api</artifactId>
        <version>${jsr311-api.version}</version>
      </dependency>

      <dependency>
        <groupId>javax.xml.bind</groupId>
        <artifactId>jaxb-api</artifactId>
        <version>${jaxb-api.version}</version>
      </dependency>

      <dependency>
        <groupId>javax.servlet.jsp</groupId>
        <artifactId>jsp-api</artifactId>
        <version>${jsp.version}</version>
      </dependency>

      <dependency>
        <groupId>com.sun.jersey</groupId>
        <artifactId>jersey-client</artifactId>
        <version>${jersey.version}</version>
      </dependency>

      <dependency>
        <groupId>com.sun.jersey</groupId>
        <artifactId>jersey-json</artifactId>
        <version>${jersey.version}</version>
        <exclusions>
          <exclusion>
            <groupId>stax</groupId>
            <artifactId>stax-api</artifactId>
          </exclusion>
        </exclusions>
      </dependency>

      <dependency>
        <groupId>com.sun.jersey</groupId>
        <artifactId>jersey-server</artifactId>
        <version>${jersey.version}</version>
      </dependency>

      <dependency>
        <groupId>com.google.inject</groupId>
        <artifactId>guice</artifactId>
        <version>${guice.version}</version>
      </dependency>

      <dependency>
        <groupId>com.google.code.gson</groupId>
        <artifactId>gson</artifactId>
        <version>${gson.version}</version>
      </dependency>

      <dependency>
        <groupId>com.google.inject.extensions</groupId>
        <artifactId>guice-servlet</artifactId>
        <version>${guice.version}</version>
      </dependency>

      <dependency>
        <groupId>com.sun.jersey.contribs</groupId>
        <artifactId>jersey-guice</artifactId>
        <version>${jersey.version}</version>
      </dependency>

      <dependency>
        <groupId>com.sun.jersey.jersey-test-framework</groupId>
        <artifactId>jersey-test-framework-core</artifactId>
        <version>${jersey.version}</version>
      </dependency>

      <dependency>
        <groupId>com.sun.jersey.jersey-test-framework</groupId>
        <artifactId>jersey-test-framework-grizzly2</artifactId>
        <version>${jersey.version}</version>
      </dependency>

      <dependency>
        <groupId>com.codahale.metrics</groupId>
        <artifactId>metrics-core</artifactId>
        <version>${metrics.version}</version>
      </dependency>

      <!-- ======================================================== -->
      <!-- Mocking -->
      <!-- ======================================================== -->

      <dependency>
        <groupId>org.mockito</groupId>
        <artifactId>mockito-core</artifactId>
        <version>${mockito.version}</version>
      </dependency>

      <dependency>
        <groupId>org.easymock</groupId>
        <artifactId>easymock</artifactId>
        <version>${easymock.version}</version>
      </dependency>

      <!-- ======================================================== -->
      <!-- Jetty -->
      <!-- ======================================================== -->

      <dependency>
        <groupId>org.mortbay.jetty</groupId>
        <artifactId>jetty</artifactId>
        <version>${jetty.version}</version>
        <exclusions>
          <!-- cut the jetty version of the servlet API —Hadoop ships with one-->
          <exclusion>
            <groupId>org.mortbay.jetty</groupId>
            <artifactId>servlet-api</artifactId>
          </exclusion>
        </exclusions>
      </dependency>

      <dependency>
        <groupId>org.mortbay.jetty</groupId>
        <artifactId>jetty-util</artifactId>
        <version>${jetty.version}</version>
      </dependency>

      <dependency>
        <groupId>org.mortbay.jetty</groupId>
        <artifactId>jetty-sslengine</artifactId>
        <version>${jetty.version}</version>
      </dependency>

      <dependency>
        <groupId>org.codehaus.jettison</groupId>
        <artifactId>jettison</artifactId>
        <version>1.1</version>
      </dependency>

      <dependency>
        <groupId>org.powermock</groupId>
        <artifactId>powermock-core</artifactId>
        <version>1.5</version>
      </dependency>

      <dependency>
        <groupId>org.powermock</groupId>
        <artifactId>powermock-reflect</artifactId>
        <version>1.5</version>
      </dependency>

      <dependency>
        <groupId>org.powermock</groupId>
        <artifactId>powermock-api-easymock</artifactId>
        <version>1.5</version>
      </dependency>

      <dependency>
        <groupId>org.powermock</groupId>
        <artifactId>powermock-module-junit4</artifactId>
        <version>1.5</version>
      </dependency>

    </dependencies>
    
  </dependencyManagement>

  <profiles>
    <profile>
        <id>winpkg</id>
        <modules>
                <module>winpkg</module>
        </modules>
        <build>
       	<plugins>
           <plugin>
               <groupId>com.google.code.maven-replacer-plugin</groupId>
               <artifactId>replacer</artifactId>
               <version>1.5.2</version>
               <executions>
                   <execution>
                       <goals>
                           <goal>replace</goal>
                       </goals>
                    </execution>
               </executions>
                   <configuration>
                       <includes>
                           <include>winpkg/src/scripts/*</include>
                       </includes>
                   <replacements>
                       <replacement>
                           <token>@slider.version@</token>
                           <value>${project.version}</value>
                       </replacement>
                   </replacements>
                   </configuration>
           </plugin>
       </plugins>
       </build>
    </profile>
    <profile>
      <id>rat</id>
      <build>
        <plugins>
          <plugin>
            <groupId>org.apache.rat</groupId>
            <artifactId>apache-rat-plugin</artifactId>
            <version>${apache-rat-plugin.version}</version>
            <executions>
              <execution>
                <id>check-licenses</id>
                <goals>
                  <goal>check</goal>
                </goals>
              </execution>
            </executions>
            <configuration>
              <excludes>
                <exclude>**/*.json</exclude>
                <exclude>**/*.tar</exclude>
                <exclude>**/THIRD-PARTY.properties</exclude>
                <exclude>**/build.properties</exclude>
                <exclude>**/regionservers</exclude>
                <exclude>**/slaves</exclude>
                <exclude>**/httpfs-signature.secret</exclude>
                <exclude>**/dfs.exclude</exclude>
                <exclude>**/*.iml</exclude>
                <exclude>**/rat.txt</exclude>
                <exclude>DISCLAIMER</exclude>
                <exclude>app-packages/hbase/target/**</exclude>
                <exclude>target/*</exclude>
              </excludes>
            </configuration>
          </plugin>
        </plugins>
      </build>
    </profile>

    <profile>
      <id>all-modules</id>
      <activation>
        <activeByDefault>true</activeByDefault>
      </activation>
      <modules>
        <module>app-packages</module>
      </modules>
    </profile>

    <profile>
      <id>no-app-packages</id>
      <modules>
      </modules>
    </profile>

    <profile>
      <id>apache-release</id>
      <!-- 
      Build the release artifacts which become 
      the official subject of any release vote.
       
      The process explicitly skips the app-packages as they are to be released
      separately.
       -->
      <modules>
        <module>app-packages/command-logger/application-pkg</module>
        <module>app-packages/command-logger/slider-pkg</module>
        <module>slider-core</module>
        <module>slider-agent</module>
        <module>slider-assembly</module>
        <module>slider-funtest</module>
      </modules>
      <build>
        <plugins>
          <plugin>
            <groupId>org.apache.maven.plugins</groupId>
            <artifactId>maven-assembly-plugin</artifactId>
            <version>${maven-assembly-plugin.version}</version>
            <dependencies>
              <dependency>
                <groupId>org.apache.apache.resources</groupId>
                <artifactId>apache-source-release-assembly-descriptor</artifactId>
                <version>${apache-source-release-assembly-descriptor.version}</version>
              </dependency>
            </dependencies>
            <executions>
              <execution>
                <id>source-release-assembly</id>
                <goals>
                  <goal>single</goal>
                </goals>
                <phase>package</phase>
                <configuration>
                  <runOnlyAtExecutionRoot>true</runOnlyAtExecutionRoot>
                  <finalName>apache-slider-${project.version}</finalName>
                  <descriptorRefs>
                    <descriptorRef>source-release-zip-tar</descriptorRef>
                  </descriptorRefs>
                  <tarLongFileMode>gnu</tarLongFileMode>
                </configuration>
              </execution>
            </executions>
          </plugin>

          <plugin>
            <groupId>org.apache.maven.plugins</groupId>
            <artifactId>maven-source-plugin</artifactId>
            <version>${maven-source-plugin.version}</version>
            <executions>
              <execution>
              <id>attach-sources</id>
                <goals>
                <goal>jar</goal>
                </goals>
              </execution>
            </executions>
          </plugin>

          <plugin>
            <groupId>org.apache.maven.plugins</groupId>
            <artifactId>maven-javadoc-plugin</artifactId>
            <version>${maven.javadoc.version}</version>
            <executions>
              <execution>
              <id>attach-javadocs</id>
              <goals>
                <goal>jar</goal>
              </goals>
              </execution>
            </executions>
          </plugin>
            <!--
            <plugin>
              <groupId>com.bluetrainsoftware.maven</groupId>
              <artifactId>maven-groovydoc-plugin</artifactId>
              <version>${maven-groovydoc-plugin.version}</version>
              <executions>
                <execution>
                  <id>attach-javadocs</id>
                  <goals>
                    <goal>attach-docs</goal>
                  </goals>
                </execution>
              </executions>
            </plugin>
            -->
          <plugin>
            <groupId>org.apache.maven.plugins</groupId>
            <artifactId>maven-gpg-plugin</artifactId>
            <version>${maven-gpg-plugin.version}</version>
            <executions>
              <execution>
                <id>sign-artifacts</id>
                <phase>verify</phase>
                <goals>
                  <goal>sign</goal>
                </goals>
              </execution>
            </executions>
          </plugin>

          <!-- We want to deploy the artifact to a staging location for perusal -->
          <!--
          <plugin>
            <inherited>true</inherited>
            <groupId>org.apache.maven.plugins</groupId>
            <artifactId>maven-deploy-plugin</artifactId>
            <version>${maven-deploy-plugin.version}</version>
            <configuration>
              <updateReleaseInfo>true</updateReleaseInfo>
            </configuration>
          </plugin>        
            -->
          </plugins>
      </build>
    </profile>

    <profile>
      <!-- 2.6 snapshots -->
      <id>branch-2.6</id>
      <properties>
        <hadoop.version>2.6.0-SNAPSHOT</hadoop.version>
      </properties>
    </profile>

    <profile>
      <!-- 2.6 snapshots -->
      <id>release-2.6</id>
      <properties>
        <hadoop.version>2.6.0</hadoop.version>
      </properties>
    </profile>

    <profile>
      <!-- hadoop branch-2 builds  -->
      <id>branch-2</id>
      <properties>
        <hadoop.version>2.7.0-SNAPSHOT</hadoop.version>
      </properties>
    </profile>
    
    <profile>
      <!-- hadoop trunk builds  -->
      <id>trunk</id>
      <properties>
        <hadoop.version>3.0.0-SNAPSHOT</hadoop.version>
      </properties>
    </profile>
    
    <profile>
      <!-- Java 7 build -->
      <id>java7</id>
<<<<<<< HEAD
      <properties>
       <project.java.src.version>7</project.java.src.version>
      </properties>
    </profile>

    <profile>
      <!-- Java 8 build -->
      <id>java8</id>
      <properties>
       <project.java.src.version>8</project.java.src.version>
      </properties>
    </profile>
    
    <profile>
      <!-- anything for a jenkins build -->
      <id>jenkins</id>
=======
>>>>>>> 64a8bac0
      <properties>
       <project.java.src.version>7</project.java.src.version>
      </properties>
    </profile>

    <profile>
      <!-- Java 8 build -->
      <id>java8</id>
      <properties>
       <project.java.src.version>8</project.java.src.version>
      </properties>
    </profile>
    
    <profile>
      <!-- anything for a jenkins build -->
      <id>jenkins</id>
      <properties>
        <build.redirect.test.output.to.file>true
        </build.redirect.test.output.to.file>
      </properties>
    </profile>

    <profile>
    <id>strict</id>
    <!--enable this if you want to get told off about dependency conflict-->
    <build>

      <plugins>
        <plugin>
          <groupId>org.apache.maven.plugins</groupId>
          <artifactId>maven-enforcer-plugin</artifactId>
          <version>${maven-enforcer-plugin.version}</version>
          <executions>
            <execution>
              <id>enforce</id>
              <configuration>
                <rules>
                  <DependencyConvergence />
                </rules>
              </configuration>
              <goals>
                <goal>enforce</goal>
              </goals>
            </execution>
          </executions>
        </plugin>
      </plugins>

    </build>
    </profile>
    <profile>
      <id>sign</id>
      <build>
        <plugins>
          <plugin>
            <groupId>org.apache.maven.plugins</groupId>
            <artifactId>maven-gpg-plugin</artifactId>
            <version>${maven-gpg-plugin.version}</version>
            <executions>
              <execution>
                <id>sign-artifacts</id>
                <phase>verify</phase>
                <goals>
                  <goal>sign</goal>
                </goals>
              </execution>
            </executions>
          </plugin>
        </plugins>
      </build>
    </profile>

    <profile>
      <id>private-repo</id>
      <!-- this profile is for pulling custom app versions from a private maven repo -->
      <activation>
        <property>
          <name>private.repo.url</name>
        </property>
      </activation>
      <repositories>
        <repository>
          <releases>
            <enabled>true</enabled>
          </releases>
          <snapshots>
            <enabled>false</enabled>
          </snapshots>
          <id>private-repo</id>
          <name>Private Repo</name>
          <url>${private.repo.url}</url>
        </repository>
      </repositories>
    </profile>

    <!-- see https://github.com/rvowles/maven-groovydoc-plugin -->
    <profile>
      <id>groovydoc</id>
      <build>
        <plugins>
          <plugin>
            <groupId>com.bluetrainsoftware.maven</groupId>
            <artifactId>maven-groovydoc-plugin</artifactId>
            <version>${maven-groovydoc-plugin.version}</version>
            <executions>
              <execution>
                <id>attach-docs</id>
                <phase>package</phase>
                <goals>
                  <goal>attach-docs</goal>
                </goals>
              </execution>
            </executions>
          </plugin>
        </plugins>
      </build>
    </profile>
    
    <profile>
      <id>javadoc</id>
      <build>
        <plugins>
          <plugin>
            <groupId>org.apache.maven.plugins</groupId>
            <artifactId>maven-javadoc-plugin</artifactId>
            <version>${maven.javadoc.version}</version>
            <executions>
              <execution>
                <id>attach-javadocs</id>
                <goals>
                  <goal>jar</goal>
                </goals>
              </execution>
            </executions>
          </plugin>
        </plugins>
      </build>
    </profile>

  </profiles>

</project><|MERGE_RESOLUTION|>--- conflicted
+++ resolved
@@ -19,11 +19,7 @@
   <groupId>org.apache.slider</groupId>
   <artifactId>slider</artifactId>
   <name>Slider</name>
-<<<<<<< HEAD
-  <version>0.61-incubating</version>
-=======
   <version>0.61.0-incubating</version>
->>>>>>> 64a8bac0
   <packaging>pom</packaging>
 
   <description>
@@ -1606,25 +1602,6 @@
     <profile>
       <!-- Java 7 build -->
       <id>java7</id>
-<<<<<<< HEAD
-      <properties>
-       <project.java.src.version>7</project.java.src.version>
-      </properties>
-    </profile>
-
-    <profile>
-      <!-- Java 8 build -->
-      <id>java8</id>
-      <properties>
-       <project.java.src.version>8</project.java.src.version>
-      </properties>
-    </profile>
-    
-    <profile>
-      <!-- anything for a jenkins build -->
-      <id>jenkins</id>
-=======
->>>>>>> 64a8bac0
       <properties>
        <project.java.src.version>7</project.java.src.version>
       </properties>
