--- conflicted
+++ resolved
@@ -118,11 +118,7 @@
     <!--
     core artifacts
     -->
-<<<<<<< HEAD
     <hadoop.version>3.0.0-SNAPSHOT</hadoop.version>
-=======
-    <hadoop.version>2.6.0-SNAPSHOT</hadoop.version>
->>>>>>> 61a5eac0
 
     <hbase.version>0.98.4-hadoop2</hbase.version>
     <accumulo.version>1.6.1-SNAPSHOT</accumulo.version>
