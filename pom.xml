<!--
   Licensed to the Apache Software Foundation (ASF) under one or more
   contributor license agreements.  See the NOTICE file distributed with
   this work for additional information regarding copyright ownership.
   The ASF licenses this file to You under the Apache License, Version 2.0
   (the "License"); you may not use this file except in compliance with
   the License.  You may obtain a copy of the License at

       http://www.apache.org/licenses/LICENSE-2.0

   Unless required by applicable law or agreed to in writing, software
   distributed under the License is distributed on an "AS IS" BASIS,
   WITHOUT WARRANTIES OR CONDITIONS OF ANY KIND, either express or implied.
   See the License for the specific language governing permissions and
   limitations under the License.
-->
<project xmlns="http://maven.apache.org/POM/4.0.0" xmlns:xsi="http://www.w3.org/2001/XMLSchema-instance" xsi:schemaLocation="http://maven.apache.org/POM/4.0.0 http://maven.apache.org/maven-v4_0_0.xsd">
  <modelVersion>4.0.0</modelVersion>
  <groupId>org.apache.slider</groupId>
  <artifactId>slider</artifactId>
  <name>Slider</name>
  <version>0.41.0-incubating-SNAPSHOT</version>
  <packaging>pom</packaging>

  <description>
    Slider is designed to deploy existing applications onto a YARN cluster without
    rewriting the application to be YARN-ready.
  </description>
  <inceptionYear>2014</inceptionYear>
  <url>http://slider.incubator.apache.org/</url>
  <organization>
    <name>The Apache Software Foundation</name>
    <url>http://www.apache.org/</url>
  </organization>

  <modules>
    <module>app-packages/command-logger/application-pkg</module>
    <module>app-packages/command-logger/slider-pkg</module>
    <module>slider-core</module>
    <module>slider-agent</module>
    <module>app-packages/accumulo</module>
    <module>slider-assembly</module>
    <module>slider-funtest</module>
    <module>slider-providers/hbase/slider-hbase-provider</module>
    <module>slider-providers/hbase/hbase-funtests</module>
    <module>slider-providers/accumulo/slider-accumulo-provider</module>
    <module>slider-providers/accumulo/accumulo-funtests</module>
    <module>slider-install</module>
  </modules>

  <licenses>
    <license>
      <name>Apache License, Version 2.0</name>
      <url>http://www.apache.org/licenses/LICENSE-2.0</url>
    </license>
  </licenses>


  <scm>
    <url>http://git-wip-us.apache.org/repos/asf/incubator-slider.git</url>
    <connection>scm:git:http://git-wip-us.apache.org/repos/asf/incubator-slider.git
    </connection>
    <developerConnection>
      scm:git:http://git-wip-us.apache.org/repos/asf/incubator-slider.git
    </developerConnection>
  </scm>
  

  <distributionManagement>
    <site>
      <id>slider.website</id>
      <name>Slider Website</name>
      <url>http://slider.incubator.apache.org/</url>
    </site>
    <downloadUrl>http://git-wip-us.apache.org/repos/asf/incubator-slider.git</downloadUrl>
  </distributionManagement>
  
  <mailingLists>
    <mailingList>
      <name>Developers Mailing List</name>
      <post>dev@slider.incubator.apache.org</post>
      <subscribe>dev-subscribe@slider.incubator.apache.org</subscribe>
      <unsubscribe>dev-unsubscribe@slider.incubator.apache.org</unsubscribe>
      <archive>http://mail-archives.apache.org/mod_mbox/incubator-slider-dev/</archive>
    </mailingList>    
    <mailingList>
      <name>Commits Mailing List</name>
      <post>commits@slider.incubator.apache.org</post>
      <subscribe>commits-subscribe@slider.incubator.apache.org</subscribe>
      <unsubscribe>commits-unsubscribe@slider.incubator.apache.org</unsubscribe>
      <archive>http://mail-archives.apache.org/mod_mbox/incubator-slider-commits/</archive>
    </mailingList>    
  </mailingLists>

  <properties>


    <!-- 
    Java versions
    -->
    <project.java.src.version>1.7</project.java.src.version>
    <enforced.java.version>${project.java.src.version}</enforced.java.version>
    <groovy.version>2.2.2</groovy.version>
    
    <!-- 
    test options
    -->

    <slider.conf.dir>${project.basedir}/src/test/clusters/offline/slider</slider.conf.dir>
    <test.forkedProcessTimeoutInSeconds>18000</test.forkedProcessTimeoutInSeconds>
    <test.argLine>-Xmx1024m -XX:+HeapDumpOnOutOfMemoryError</test.argLine>
    <test.reuseForks>false</test.reuseForks>
    <test.failIfNoTests>true</test.failIfNoTests>
    <test.funtests.failIfNoTests>false</test.funtests.failIfNoTests>
    <test.forkMode>always</test.forkMode>
    
    <!--
    core artifacts
    -->
<<<<<<< HEAD
    <hadoop.version>3.0.0-SNAPSHOT</hadoop.version>
=======
    <hadoop.version>2.4.1</hadoop.version>
>>>>>>> 120c3b9c

    <hbase.version>0.98.4-hadoop2</hbase.version>
    <accumulo.version>1.6.0</accumulo.version>
    
    <!--
     artifact versions
    -->
    <avro.version>1.7.4</avro.version>
    <bigtop.version>0.7.0</bigtop.version>
    <commons-codec.version>1.4</commons-codec.version>
    <commons-digester.version>1.8</commons-digester.version>
    <commons-configuration.version>1.6</commons-configuration.version>
    <commons-lang.version>2.6</commons-lang.version>
    <commons-compress.version>1.4.1</commons-compress.version>
    <commons-logging.version>1.1.3</commons-logging.version>
    <commons-io.version>2.4</commons-io.version>
    <curator.version>2.4.1</curator.version>
    <easymock.version>3.1</easymock.version>
    <guava.version>11.0.2</guava.version>
    <gson.version>2.2.2</gson.version>
    <guice.version>3.0</guice.version>
    <httpclient.version>3.1</httpclient.version>

    <jackson.version>1.9.13</jackson.version>
    <jcommander.version>1.30</jcommander.version>
    <jersey.version>1.9</jersey.version>
    <servlet-api.version>2.5</servlet-api.version>
    <jsr311-api.version>1.1.1</jsr311-api.version>
    <junit.version>4.11</junit.version>
    <log4j.version>1.2.17</log4j.version>
    <mockito.version>1.8.5</mockito.version>

    <!-- ProtocolBuffer version, used to verify the protoc version and -->
    <!-- define the protobuf JAR version                               -->
    <protobuf.version>2.5.0</protobuf.version>

    <slf4j.version>1.7.5</slf4j.version>
    <stringtemplate.version>2.4.1</stringtemplate.version>
    <zookeeper.version>3.4.5</zookeeper.version>


    <!--  Plugin versions    -->
    <gmavenVersion>1.5</gmavenVersion>
    <gmavenProviderSelection>2.0</gmavenProviderSelection>
    <groovy-eclipse-compiler.version>2.8.0-01</groovy-eclipse-compiler.version>
    <groovy-eclipse-batch.version>2.1.3-01</groovy-eclipse-batch.version>
    <buildnumber-maven-plugin.version>1.2</buildnumber-maven-plugin.version>
    
    
    <maven.version.range>[3.0.0,)</maven.version.range>
    
    <maven-assembly-plugin.version>2.4</maven-assembly-plugin.version>
    <maven.cobertura.version>2.5.2</maven.cobertura.version>
    <maven-compiler-plugin.version>3.1</maven-compiler-plugin.version>
    <maven-dependency-plugin.version>2.8</maven-dependency-plugin.version>
    <maven-deploy-plugin.version>2.7</maven-deploy-plugin.version>
    <maven-doxia-module-markdown.version>1.4</maven-doxia-module-markdown.version>
    <maven-enforcer-plugin.version>1.0</maven-enforcer-plugin.version>
    <maven-jar-plugin.version>2.3.1</maven-jar-plugin.version>
    <maven.javadoc.version>2.8</maven.javadoc.version>
    <maven.project.version>2.4</maven.project.version>
    <maven.properties.version>1.0-alpha-2</maven.properties.version>
    <maven-project-info-reports-plugin.version>2.7</maven-project-info-reports-plugin.version>
    <maven-rpm-plugin.version>2.1-alpha-4</maven-rpm-plugin.version>
    <maven-site-plugin.version>3.3</maven-site-plugin.version>
    <maven-source-plugin.version>2.2.1</maven-source-plugin.version>
    <maven-surefire-plugin.version>2.16</maven-surefire-plugin.version>
    <maven-surefire-report-plugin.version>2.16</maven-surefire-report-plugin.version>
    <maven-failsafe-plugin.version>2.16</maven-failsafe-plugin.version>
    <apache-rat-plugin.version>0.10</apache-rat-plugin.version>

    <!-- build options-->
    <project.build.sourceEncoding>UTF-8</project.build.sourceEncoding>
    <build.dependency.fail.on.warning>true</build.dependency.fail.on.warning>
    <build.redirect.test.output.to.file>false</build.redirect.test.output.to.file>
    
    <!-- github options-->
    <github.global.server>github</github.global.server>
    <github.site.plugin.version>0.8</github.site.plugin.version>
    <maven-site-plugin.skipDeploy>true</maven-site-plugin.skipDeploy>
    <github.downloads.plugin.version>0.6</github.downloads.plugin.version>
  </properties>


  <repositories>
    <repository>
      <id>ASF Staging</id>
      <url>https://repository.apache.org/content/groups/staging/</url>
    </repository>
  </repositories>


  <pluginRepositories>
    <pluginRepository>
      <id>ASF Staging</id>
      <url>https://repository.apache.org/content/groups/staging/</url>
    </pluginRepository>
  </pluginRepositories>
  
  <build>
    <pluginManagement>
      <plugins>
        <plugin>
          <artifactId>maven-compiler-plugin</artifactId>
          <version>${maven-compiler-plugin.version}</version>
          <configuration>
            <compilerId>groovy-eclipse-compiler</compilerId>
            <source>1.7</source>
            <target>1.7</target>
            <!-- set verbose to be true if you want lots of uninteresting messages -->
            <!-- <verbose>true</verbose> -->
          </configuration>
        </plugin>
      </plugins>
    </pluginManagement>
    <plugins>
      <plugin>
        <artifactId>maven-enforcer-plugin</artifactId>
        <version>${maven-enforcer-plugin.version}</version>
        <executions>
          <execution>
            <id>enforce-java</id>
            <goals>
              <goal>enforce</goal>
            </goals>
            <configuration>
              <rules>
                <requireJavaVersion>
                  <version>[1.7,)</version>
                </requireJavaVersion>
              </rules>
            </configuration>
          </execution>
        </executions>
      </plugin>
      <plugin>
        <groupId>org.apache.maven.plugins</groupId>
        <artifactId>maven-source-plugin</artifactId>
        <version>${maven-source-plugin.version}</version>
        <inherited>true</inherited>
        <configuration>
          <!-- skip test resource configuration-->
          <excludes>
            <exclude>**/slider-test.xml</exclude>
          </excludes>
        </configuration>
        <executions>
          <execution>
            <id>attach-sources</id>
            <phase>verify</phase>
            <goals>
              <goal>jar</goal>
              <goal>test-jar</goal>
            </goals>
          </execution>
        </executions>
      </plugin>
      
      <plugin>
        <groupId>org.apache.maven.plugins</groupId>
        <artifactId>maven-site-plugin</artifactId>
        <version>${maven-site-plugin.version}</version>
        <inherited>true</inherited>
        <configuration>
          <skipDeploy>${maven-site-plugin.skipDeploy}</skipDeploy>
        </configuration>
        <dependencies>
          <dependency>
            <groupId>org.apache.maven.doxia</groupId>
            <artifactId>doxia-module-markdown</artifactId>
            <version>${maven-doxia-module-markdown.version}</version>
          </dependency>
        </dependencies>
      </plugin>

      <!--read in a build.properties file if defined-->
      <plugin>
        <groupId>org.codehaus.mojo</groupId>
        <artifactId>properties-maven-plugin</artifactId>
        <version>${maven.properties.version}</version>
        <executions>
          <execution>
            <phase>initialize</phase>
            <goals>
              <goal>read-project-properties</goal>
            </goals>
            <configuration>
              <quiet>true</quiet>
              <files>
                <file>build.properties</file>
              </files>
            </configuration>
          </execution>
        </executions>
      </plugin>

      <plugin>
        <groupId>org.apache.rat</groupId>
        <artifactId>apache-rat-plugin</artifactId>
        <version>${apache-rat-plugin.version}</version>
        <executions>
          <execution>
            <id>check-licenses</id>
            <goals>
              <goal>check</goal>
            </goals>
          </execution>
        </executions>
        <configuration>
          <excludes>
            <exclude>**/*.json</exclude>
            <exclude>**/*.tar</exclude>
            <exclude>**/build.properties</exclude>
            <exclude>**/regionservers</exclude>
            <exclude>**/slaves</exclude>
            <exclude>**/httpfs-signature.secret</exclude>
            <exclude>**/dfs.exclude</exclude>
            <exclude>**/*.iml</exclude>
            <exclude>**/rat.txt</exclude>
            <exclude>**/get-hbase-site.sh</exclude>
            <exclude>DISCLAIMER</exclude>
            <exclude>app-packages/hbase/target/**</exclude>
          </excludes>
        </configuration>
      </plugin>
  
  </plugins>
  </build>

  <reporting>
    <plugins>
      <plugin>
        <groupId>org.apache.maven.plugins</groupId>
        <artifactId>maven-surefire-report-plugin</artifactId>
        <version>${maven-surefire-report-plugin.version}</version>
        <inherited>true</inherited>
        <configuration>
          <showSuccess>false</showSuccess>
          <outputDirectory>${basedir}/target/surefire-reports</outputDirectory>
        </configuration>
        <reportSets>
          <reportSet>
            <id>unit-tests</id>
            <reports>
              <report>report-only</report>
            </reports>
          </reportSet>
          <reportSet>
            <id>integration-tests</id>
            <reports>
              <report>failsafe-report-only</report>
            </reports>
          </reportSet>
        </reportSets>
      </plugin>


      <plugin>
        <groupId>org.apache.maven.plugins</groupId>
        <inherited>true</inherited>
        <artifactId>maven-project-info-reports-plugin</artifactId>
        <version>${maven-project-info-reports-plugin.version}</version>
        <configuration>
          <dependencyLocationsEnabled>false</dependencyLocationsEnabled>
        </configuration>
      </plugin>


    </plugins>
  </reporting>

  <dependencyManagement>
    <dependencies>

      <dependency>
        <groupId>org.apache.slider</groupId>
        <artifactId>slider-core</artifactId>
        <version>${project.version}</version>
      </dependency>

      <dependency>
        <groupId>org.apache.slider</groupId>
        <artifactId>slider-core</artifactId>
        <version>${project.version}</version>
        <type>test-jar</type>
      </dependency>

      <dependency>
        <groupId>org.apache.slider</groupId>
        <artifactId>slider-agent</artifactId>
        <version>${project.version}</version>
        <type>tar.gz</type>
      </dependency>

      <dependency>
        <groupId>org.apache.slider</groupId>
        <artifactId>slider-funtest</artifactId>
        <version>${project.version}</version>
      </dependency>

      <dependency>
        <groupId>org.apache.slider</groupId>
        <artifactId>slider-assembly</artifactId>
        <classifier>all</classifier>
        <version>${project.version}</version>
        <type>tar.gz</type>
      </dependency>

       <dependency>
        <groupId>org.apache.slider</groupId>
        <artifactId>slider-hbase-provider</artifactId>
        <version>${project.version}</version>
      </dependency>

      <dependency>
        <groupId>org.apache.slider</groupId>
        <artifactId>slider-hbase-provider</artifactId>
        <version>${project.version}</version>
        <type>test-jar</type>
      </dependency>

      <dependency>
        <groupId>org.codehaus.groovy</groupId>
        <artifactId>groovy-all</artifactId>
        <version>${groovy.version}</version>
      </dependency>

      <dependency>
        <groupId>com.beust</groupId>
        <artifactId>jcommander</artifactId>
        <version>${jcommander.version}</version>
        <exclusions>
          <exclusion>
            <groupId>org.testng</groupId>
            <artifactId>testng</artifactId>
          </exclusion>
        </exclusions>
      </dependency>

      <!-- hadoop-client includes the following jars, so they do not need to be
        included separately:
        hadoop-common, hadoop-hdfs, hadoop-mapreduce-client-app,
        hadoop-yarn-api, hadoop-mapreduce-client-core,
        hadoop-mapreduce-client-jobclient, and hadoop-annotations
      -->
      <dependency>
        <groupId>org.apache.hadoop</groupId>
        <artifactId>hadoop-client</artifactId>
        <version>${hadoop.version}</version>
        <exclusions>
          <exclusion>
            <groupId>org.codehaus.jackson</groupId>
            <artifactId>jackson-core-asl</artifactId>
          </exclusion>
          <exclusion>
            <groupId>com.google.guava</groupId>
            <artifactId>guava</artifactId>
          </exclusion>
          <exclusion>
            <groupId>org.apache.httpcomponents</groupId>
            <artifactId>httpclient</artifactId>
          </exclusion>
          <exclusion>
            <groupId>org.apache.httpcomponents</groupId>
            <artifactId>httpcore</artifactId>
          </exclusion>
        </exclusions>
      </dependency>

      <!-- hadoop-minicluster includes the following test-jars, so they do not
        need to be included separately:
        hadoop-common, hadoop-hdfs, hadoop-yarn-server-tests,
        hadoop-mapreduce-client-jobclient
      -->
      <dependency>
        <groupId>org.apache.hadoop</groupId>
        <artifactId>hadoop-minicluster</artifactId>
        <version>${hadoop.version}</version>
        <exclusions>
          <exclusion>
            <groupId>com.sun.jersey.jersey-test-framework</groupId>
            <artifactId>jersey-test-framework-grizzly2</artifactId>
          </exclusion>
        </exclusions>
      </dependency>

      <dependency>
        <groupId>org.apache.hadoop</groupId>
        <artifactId>hadoop-yarn-client</artifactId>
        <version>${hadoop.version}</version>
        <exclusions>
          <exclusion>
            <groupId>com.sun.jersey.jersey-test-framework</groupId>
            <artifactId>jersey-test-framework-grizzly2</artifactId>
          </exclusion>
        </exclusions>
      </dependency>

      <dependency>
        <groupId>org.apache.hadoop</groupId>
        <artifactId>hadoop-yarn-server-web-proxy</artifactId>
        <version>${hadoop.version}</version>
      </dependency>

      <dependency>
        <groupId>org.apache.avro</groupId>
        <artifactId>avro</artifactId>
        <version>${avro.version}</version>
        <exclusions>
          <exclusion>
            <groupId>org.mortbay.jetty</groupId>
            <artifactId>jetty</artifactId>
          </exclusion>
          <exclusion>
            <groupId>org.apache.ant</groupId>
            <artifactId>ant</artifactId>
          </exclusion>
          <exclusion>
            <groupId>org.jboss.netty</groupId>
            <artifactId>netty</artifactId>
          </exclusion>
          <exclusion>
            <groupId>org.apache.velocity</groupId>
            <artifactId>velocity</artifactId>
          </exclusion>
          <exclusion>
            <groupId>org.slf4j</groupId>
            <artifactId>slf4j-api</artifactId>
          </exclusion>
          <exclusion>
            <artifactId>paranamer-ant</artifactId>
            <groupId>com.thoughtworks.paranamer</groupId>
          </exclusion>
        </exclusions>
      </dependency>

      <dependency>
        <groupId>org.apache.bigtop.itest</groupId>
        <artifactId>itest-common</artifactId>
        <version>${bigtop.version}</version>
        <exclusions>
          <exclusion>
            <groupId>commons-logging</groupId>
            <artifactId>commons-logging</artifactId>
          </exclusion>
        </exclusions>
      </dependency>

      <dependency>
        <groupId>commons-configuration</groupId>
        <artifactId>commons-configuration</artifactId>
        <version>${commons-configuration.version}</version>
        <exclusions>
          <exclusion>
            <groupId>commons-lang</groupId>
            <artifactId>commons-lang</artifactId>
          </exclusion>
          <exclusion>
            <groupId>commons-logging</groupId>
            <artifactId>commons-logging</artifactId>
          </exclusion>
        </exclusions>
      </dependency>

      <dependency>
        <groupId>commons-lang</groupId>
        <artifactId>commons-lang</artifactId>
        <version>${commons-lang.version}</version>
      </dependency>

      <dependency>
        <groupId>commons-httpclient</groupId>
        <artifactId>commons-httpclient</artifactId>
        <version>${httpclient.version}</version>
      </dependency>
      
      <!-- ======================================================== -->
      <!-- HBASE -->
      <!-- ======================================================== -->
      
      <dependency>
        <groupId>org.apache.hbase</groupId>
        <artifactId>hbase-client</artifactId>
        <version>${hbase.version}</version>
        <exclusions>
          <exclusion>
            <groupId>org.apache.hadoop</groupId>
            <artifactId>hadoop-core</artifactId>
          </exclusion>
          <exclusion>
            <groupId>org.apache.hadoop</groupId>
            <artifactId>hadoop-auth</artifactId>
          </exclusion>
          <exclusion>
            <groupId>org.apache.hadoop</groupId>
            <artifactId>hadoop-annotations</artifactId>
          </exclusion>
          <exclusion>
            <groupId>org.apache.hadoop</groupId>
            <artifactId>hadoop-mapreduce-client-core</artifactId>
          </exclusion>
        </exclusions>
      </dependency>

      <dependency>
        <groupId>org.apache.hbase</groupId>
        <artifactId>hbase-common</artifactId>
        <version>${hbase.version}</version>
        <classifier>tests</classifier>
        <exclusions>
          <exclusion>
            <groupId>org.apache.hadoop</groupId>
            <artifactId>hadoop-core</artifactId>
          </exclusion>
          <exclusion>
            <groupId>org.apache.hadoop</groupId>
            <artifactId>hadoop-auth</artifactId>
          </exclusion>
          <exclusion>
            <groupId>org.apache.hadoop</groupId>
            <artifactId>hadoop-annotations</artifactId>
          </exclusion>
          <exclusion>
            <groupId>org.apache.hadoop</groupId>
            <artifactId>hadoop-mapreduce-client-core</artifactId>
          </exclusion>
        </exclusions>
      </dependency>

      <dependency>
        <groupId>org.apache.hbase</groupId>
        <artifactId>hbase-common</artifactId>
        <version>${hbase.version}</version>
        <exclusions>
          <exclusion>
            <groupId>org.apache.hadoop</groupId>
            <artifactId>hadoop-core</artifactId>
          </exclusion>
          <exclusion>
            <groupId>org.apache.hadoop</groupId>
            <artifactId>hadoop-auth</artifactId>
          </exclusion>
          <exclusion>
            <groupId>org.apache.hadoop</groupId>
            <artifactId>hadoop-annotations</artifactId>
          </exclusion>
          <exclusion>
            <groupId>org.apache.hadoop</groupId>
            <artifactId>hadoop-mapreduce-client-core</artifactId>
          </exclusion>
        </exclusions>
      </dependency>

      <dependency>
        <groupId>org.apache.hbase</groupId>
        <artifactId>hbase-protocol</artifactId>
        <version>${hbase.version}</version>
      </dependency>

      <dependency>
        <groupId>org.apache.hbase</groupId>
        <artifactId>hbase-it</artifactId>
        <version>${hbase.version}</version>
        <classifier>tests</classifier>
        <exclusions>
          <exclusion>
            <groupId>org.apache.hadoop</groupId>
            <artifactId>hadoop-core</artifactId>
          </exclusion>
          <exclusion>
            <groupId>org.apache.hadoop</groupId>
            <artifactId>hadoop-auth</artifactId>
          </exclusion>
          <exclusion>
            <groupId>org.apache.hadoop</groupId>
            <artifactId>hadoop-annotations</artifactId>
          </exclusion>

          <exclusion>
            <groupId>org.apache.hadoop</groupId>
            <artifactId>hadoop-hdfs</artifactId>
          </exclusion>
          <exclusion>
            <groupId>org.apache.hadoop</groupId>
            <artifactId>hadoop-mapreduce-client-core</artifactId>
          </exclusion>
          <exclusion>
            <groupId>org.apache.hadoop</groupId>
            <artifactId>hadoop-mapreduce-client-jobclient</artifactId>
          </exclusion>
        </exclusions>
      </dependency>

      <dependency>
        <groupId>org.apache.hbase</groupId>
        <artifactId>hbase-hadoop-compat</artifactId>
        <version>${hbase.version}</version>
        <classifier>tests</classifier>
        <exclusions>
          <exclusion>
            <groupId>org.apache.hadoop</groupId>
            <artifactId>hadoop-core</artifactId>
          </exclusion>
          <exclusion>
            <groupId>org.apache.hadoop</groupId>
            <artifactId>hadoop-auth</artifactId>
          </exclusion>
          <exclusion>
            <groupId>org.apache.hadoop</groupId>
            <artifactId>hadoop-annotations</artifactId>
          </exclusion>
          <exclusion>
            <groupId>org.apache.hadoop</groupId>
            <artifactId>hadoop-mapreduce-client-core</artifactId>
          </exclusion>
          <exclusion>
            <groupId>org.apache.hadoop</groupId>
            <artifactId>hadoop-hdfs</artifactId>
          </exclusion>
          <exclusion>
            <groupId>org.apache.hadoop</groupId>
            <artifactId>hadoop-mapreduce-client-jobclient</artifactId>
          </exclusion>
        </exclusions>
      </dependency>

      <dependency>
        <groupId>org.apache.hbase</groupId>
        <artifactId>hbase-hadoop2-compat</artifactId>
        <version>${hbase.version}</version>
        <classifier>tests</classifier>
        <exclusions>
          <exclusion>
            <groupId>org.apache.hadoop</groupId>
            <artifactId>hadoop-core</artifactId>
          </exclusion>
          <exclusion>
            <groupId>org.apache.hadoop</groupId>
            <artifactId>hadoop-auth</artifactId>
          </exclusion>
          <exclusion>
            <groupId>org.apache.hadoop</groupId>
            <artifactId>hadoop-annotations</artifactId>
          </exclusion>
          <exclusion>
            <groupId>org.apache.hadoop</groupId>
            <artifactId>hadoop-mapreduce-client-core</artifactId>
          </exclusion>
          <exclusion>
            <groupId>org.apache.hadoop</groupId>
            <artifactId>hadoop-mapreduce-client-jobclient</artifactId>
          </exclusion>
        </exclusions>
      </dependency>

      <dependency>
        <groupId>org.apache.hbase</groupId>
        <artifactId>hbase-server</artifactId>
        <version>${hbase.version}</version>
        <classifier>tests</classifier>
        <exclusions>
          <exclusion>
            <groupId>org.apache.hadoop</groupId>
            <artifactId>hadoop-core</artifactId>
          </exclusion>
          <exclusion>
            <groupId>org.apache.hadoop</groupId>
            <artifactId>hadoop-client</artifactId>
          </exclusion>
          <exclusion>
            <groupId>org.apache.hadoop</groupId>
            <artifactId>hadoop-mapreduce-client-jobclient</artifactId>
          </exclusion>
          <exclusion>
            <groupId>org.apache.hadoop</groupId>
            <artifactId>hadoop-mapreduce-client-core</artifactId>
          </exclusion>
          <exclusion>
            <groupId>org.apache.hadoop</groupId>
            <artifactId>hadoop-auth</artifactId>
          </exclusion>
          <exclusion>
            <groupId>org.apache.hadoop</groupId>
            <artifactId>hadoop-annotations</artifactId>
          </exclusion>
          <exclusion>
            <groupId>org.apache.hadoop</groupId>
            <artifactId>hadoop-hdfs</artifactId>
          </exclusion>
          <exclusion>
            <groupId>org.apache.hbase</groupId>
            <artifactId>hbase-hadoop1-compat</artifactId>
          </exclusion>
          <exclusion>
            <groupId>org.apache.commons</groupId>
            <artifactId>commons-math</artifactId>
          </exclusion>
          <exclusion>
            <groupId>com.sun.jersey</groupId>
            <artifactId>jersey-core</artifactId>
          </exclusion>
          <exclusion>
            <groupId>org.slf4j</groupId>
            <artifactId>slf4j-api</artifactId>
          </exclusion>
          <exclusion>
            <groupId>com.sun.jersey</groupId>
            <artifactId>jersey-server</artifactId>
          </exclusion>
          <exclusion>
            <groupId>com.sun.jersey</groupId>
            <artifactId>jersey-core</artifactId>
          </exclusion>
          <exclusion>
            <groupId>com.sun.jersey</groupId>
            <artifactId>jersey-json</artifactId>
          </exclusion>
          <exclusion>
            <!-- hbase uses v2.4, which is better, but ...-->
            <groupId>commons-io</groupId>
            <artifactId>commons-io</artifactId>
          </exclusion>
        </exclusions>
      </dependency>

      <dependency>
        <groupId>org.apache.hbase</groupId>
        <artifactId>hbase-server</artifactId>
        <version>${hbase.version}</version>
        <exclusions>
          <exclusion>
            <groupId>org.apache.hadoop</groupId>
            <artifactId>hadoop-core</artifactId>
          </exclusion>
          <exclusion>
            <groupId>org.apache.hadoop</groupId>
            <artifactId>hadoop-client</artifactId>
          </exclusion>
          <exclusion>
            <groupId>org.apache.hadoop</groupId>
            <artifactId>hadoop-mapreduce-client-jobclient</artifactId>
          </exclusion>
          <exclusion>
            <groupId>org.apache.hadoop</groupId>
            <artifactId>hadoop-mapreduce-client-core</artifactId>
          </exclusion>
          <exclusion>
            <groupId>org.apache.hadoop</groupId>
            <artifactId>hadoop-auth</artifactId>
          </exclusion>
          <exclusion>
            <groupId>org.apache.hadoop</groupId>
            <artifactId>hadoop-annotations</artifactId>
          </exclusion>
          <exclusion>
            <groupId>org.apache.hadoop</groupId>
            <artifactId>hadoop-hdfs</artifactId>
          </exclusion>
          <exclusion>
            <groupId>org.apache.hbase</groupId>
            <artifactId>hbase-hadoop1-compat</artifactId>
          </exclusion>
          <exclusion>
            <groupId>org.apache.commons</groupId>
            <artifactId>commons-math</artifactId>
          </exclusion>
          <exclusion>
            <groupId>com.sun.jersey</groupId>
            <artifactId>jersey-core</artifactId>
          </exclusion>
          <exclusion>
            <groupId>org.slf4j</groupId>
            <artifactId>slf4j-api</artifactId>
          </exclusion>
          <exclusion>
            <groupId>com.sun.jersey</groupId>
            <artifactId>jersey-core</artifactId>
          </exclusion>
          <exclusion>
            <groupId>com.sun.jersey</groupId>
            <artifactId>jersey-json</artifactId>
          </exclusion>
          <exclusion>
            <groupId>com.sun.jersey</groupId>
            <artifactId>jersey-server</artifactId>
          </exclusion>
          <exclusion>
            <!-- hbase uses v2.4, which is better, but ...-->
            <groupId>commons-io</groupId>
            <artifactId>commons-io</artifactId>
          </exclusion>
        </exclusions>
      </dependency>

      <!-- ======================================================== -->
      <!-- ZK -->
      <!-- ======================================================== -->

      <dependency>
        <groupId>org.apache.zookeeper</groupId>
        <artifactId>zookeeper</artifactId>
        <version>${zookeeper.version}</version>
        <exclusions>
          <exclusion>
            <groupId>org.junit</groupId>
            <artifactId>junit</artifactId>
          </exclusion>
        </exclusions>
      </dependency>


      <!-- ======================================================== -->
      <!-- Accumulo -->
      <!-- ======================================================== -->

      <dependency>
        <groupId>org.apache.accumulo</groupId>
        <artifactId>accumulo-core</artifactId>
        <version>${accumulo.version}</version>
        <exclusions>
          <exclusion>
            <groupId>org.apache.maven.scm</groupId>
            <artifactId>maven-scm-api</artifactId>
          </exclusion>
          <exclusion>
            <groupId>org.apache.maven.scm</groupId>
            <artifactId>maven-scm-api</artifactId>
          </exclusion>
          <exclusion>
            <groupId>org.apache.maven.scm</groupId>
            <artifactId>maven-scm-provider-svnexe</artifactId>
          </exclusion>
          <exclusion>
            <groupId>commons-lang</groupId>
            <artifactId>commons-lang</artifactId>
          </exclusion>
          <exclusion>
            <groupId>commons-logging</groupId>
            <artifactId>commons-logging</artifactId>
          </exclusion>
          <exclusion>
            <groupId>org.apache.httpcomponents</groupId>
            <artifactId>httpclient</artifactId>
          </exclusion>
        </exclusions>
      </dependency>

      <dependency>
        <groupId>org.apache.accumulo</groupId>
        <artifactId>accumulo-fate</artifactId>
        <version>${accumulo.version}</version>
      </dependency>

      <dependency>
        <groupId>org.apache.accumulo</groupId>
        <artifactId>accumulo-minicluster</artifactId>
        <version>${accumulo.version}</version>
      </dependency>

      <dependency>
        <groupId>org.apache.accumulo</groupId>
        <artifactId>accumulo-trace</artifactId>
        <version>${accumulo.version}</version>
      </dependency>

      <dependency>
        <groupId>org.apache.accumulo</groupId>
        <artifactId>accumulo-test</artifactId>
        <version>${accumulo.version}</version>
      </dependency>


      <!-- ======================================================== -->
      <!-- Others -->
      <!-- ======================================================== -->


      <dependency>
        <groupId>commons-digester</groupId>
        <artifactId>commons-digester</artifactId>
        <version>${commons-digester.version}</version>
      </dependency>

      <dependency>
        <groupId>org.apache.commons</groupId>
        <artifactId>commons-compress</artifactId>
        <version>${commons-compress.version}</version>
      </dependency>

      <dependency>
        <groupId>commons-io</groupId>
        <artifactId>commons-io</artifactId>
        <version>${commons-io.version}</version>
      </dependency>

      <dependency>
        <groupId>commons-logging</groupId>
        <artifactId>commons-logging</artifactId>
        <version>${commons-logging.version}</version>
      </dependency>

      <dependency>
        <groupId>org.apache.curator</groupId>
        <artifactId>curator-client</artifactId>
        <version>${curator.version}</version>
      </dependency>

      <dependency>
        <groupId>org.apache.curator</groupId>
        <artifactId>curator-framework</artifactId>
        <version>${curator.version}</version>
      </dependency>

      <dependency>
        <groupId>org.apache.curator</groupId>
        <artifactId>curator-x-discovery</artifactId>
        <version>${curator.version}</version>
      </dependency>

      <dependency>
        <groupId>org.apache.curator</groupId>
        <artifactId>curator-x-discovery-server</artifactId>
        <version>${curator.version}</version>
      </dependency>
      
      <dependency>
        <groupId>com.google.guava</groupId>
        <artifactId>guava</artifactId>
        <version>${guava.version}</version>
      </dependency>
      
      <dependency>
        <groupId>log4j</groupId>
        <artifactId>log4j</artifactId>
        <version>${log4j.version}</version>
      </dependency>
      
      <dependency>
        <groupId>org.codehaus.jackson</groupId>
        <artifactId>jackson-core-asl</artifactId>
        <version>${jackson.version}</version>
      </dependency>

      <dependency>
        <groupId>org.codehaus.jackson</groupId>
        <artifactId>jackson-mapper-asl</artifactId>
        <version>${jackson.version}</version>
      </dependency>

      <dependency>
        <groupId>org.codehaus.jackson</groupId>
        <artifactId>jackson-xc</artifactId>
        <version>${jackson.version}</version>
      </dependency>
      
      <dependency>
        <groupId>org.codehaus.jackson</groupId>
        <artifactId>jackson-jaxrs</artifactId>
        <version>${jackson.version}</version>
      </dependency>
      
      <dependency>
        <groupId>org.slf4j</groupId>
        <artifactId>slf4j-api</artifactId>
        <version>${slf4j.version}</version>
      </dependency>

      <!-- Used for unit testing -->
      <dependency>
        <groupId>junit</groupId>
        <artifactId>junit</artifactId>
        <version>${junit.version}</version>
      </dependency>

      <dependency>
        <groupId>com.google.protobuf</groupId>
        <artifactId>protobuf-java</artifactId>
        <version>${protobuf.version}</version>
      </dependency>

      <!-- ======================================================== -->
      <!-- Jersey and webapp support -->
      <!-- ======================================================== -->

      <dependency>
        <groupId>javax.servlet</groupId>
        <artifactId>servlet-api</artifactId>
        <version>${servlet-api.version}</version>
      </dependency>

      <dependency>
        <groupId>javax.ws.rs</groupId>
        <artifactId>jsr311-api</artifactId>
        <version>${jsr311-api.version}</version>
      </dependency>

      <dependency>
        <groupId>com.sun.jersey</groupId>
        <artifactId>jersey-client</artifactId>
        <version>${jersey.version}</version>
      </dependency>

      <dependency>
        <groupId>com.sun.jersey</groupId>
        <artifactId>jersey-json</artifactId>
        <version>${jersey.version}</version>
        <exclusions>
          <exclusion>
            <groupId>stax</groupId>
            <artifactId>stax-api</artifactId>
          </exclusion>
        </exclusions>
      </dependency>

      <dependency>
        <groupId>com.sun.jersey</groupId>
        <artifactId>jersey-server</artifactId>
        <version>${jersey.version}</version>
      </dependency>

      <dependency>
        <groupId>com.google.inject</groupId>
        <artifactId>guice</artifactId>
        <version>${guice.version}</version>
      </dependency>

      <dependency>
        <groupId>com.google.code.gson</groupId>
        <artifactId>gson</artifactId>
        <version>${gson.version}</version>
      </dependency>

      <dependency>
        <groupId>com.google.inject.extensions</groupId>
        <artifactId>guice-servlet</artifactId>
        <version>${guice.version}</version>
      </dependency>

      <dependency>
        <groupId>com.sun.jersey.contribs</groupId>
        <artifactId>jersey-guice</artifactId>
        <version>${jersey.version}</version>
      </dependency>

      <dependency>
        <groupId>com.sun.jersey.jersey-test-framework</groupId>
        <artifactId>jersey-test-framework-core</artifactId>
        <version>${jersey.version}</version>
      </dependency>

      <dependency>
        <groupId>com.sun.jersey.jersey-test-framework</groupId>
        <artifactId>jersey-test-framework-grizzly2</artifactId>
        <version>${jersey.version}</version>
      </dependency>


      <!-- ======================================================== -->
      <!-- Mocking -->
      <!-- ======================================================== -->

      <dependency>
        <groupId>org.mockito</groupId>
        <artifactId>mockito-core</artifactId>
        <version>${mockito.version}</version>
      </dependency>

      <dependency>
        <groupId>org.easymock</groupId>
        <artifactId>easymock</artifactId>
        <version>${easymock.version}</version>
      </dependency>

      <!-- ======================================================== -->
      <!-- Jetty -->
      <!-- ======================================================== -->

      <dependency>
	      <groupId>org.mortbay.jetty</groupId>
	      <artifactId>jetty-sslengine</artifactId>
        <version>6.1.26</version>
      </dependency>

    </dependencies>
  </dependencyManagement>

  <profiles>

    <profile>
      <id>apache-release</id>
      <build>
        <plugins>
          <plugin>
            <groupId>org.apache.maven.plugins</groupId>
            <artifactId>maven-assembly-plugin</artifactId>
            <version>${maven-assembly-plugin.version}</version>
            <dependencies>
              <dependency>
                <groupId>org.apache.apache.resources</groupId>
                <artifactId>apache-source-release-assembly-descriptor</artifactId>
                <version>1.0.4</version>
              </dependency>
            </dependencies>
            <executions>
              <execution>
                <id>source-release-assembly</id>
                <goals>
                  <goal>single</goal>
                </goals>
                <phase>package</phase>
                <configuration>
                  <runOnlyAtExecutionRoot>true</runOnlyAtExecutionRoot>
                  <finalName>apache-slider-${project.version}</finalName>
                  <descriptorRefs>
                    <descriptorRef>source-release-zip-tar</descriptorRef>
                  </descriptorRefs>
                  <tarLongFileMode>gnu</tarLongFileMode>
                </configuration>
              </execution>
            </executions>
          </plugin>
        </plugins>
      </build>
    </profile>

    <profile>
      <!-- local builds of everything -->
      <id>local</id>
      <properties>
        <hadoop.version>2.4.1-SNAPSHOT</hadoop.version>
        <hbase.version>0.98.4-SNAPSHOT</hbase.version>
        <accumulo.version>1.6.0-SNAPSHOT</accumulo.version>
      </properties>
    </profile>

    <profile>
      <!-- hadoop branch-2 builds  -->
      <id>hadoop-2.4.1</id>
      <properties>
        <hadoop.version>2.4.1</hadoop.version>
      </properties>
    </profile>
    <profile>
      <!-- hadoop branch-2 builds  -->
      <id>branch-2</id>
      <properties>
        <hadoop.version>2.5.0-SNAPSHOT</hadoop.version>
      </properties>
    </profile>
    
    <profile>
      <!-- hadoop branch-2 builds  -->
      <id>hadoop-trunk</id>
      <properties>
        <hadoop.version>3.0.0-SNAPSHOT</hadoop.version>
      </properties>
    </profile>
    
    <profile>
      <!-- anything for a jenkins build -->
      <id>jenkins</id>
      <properties>
        <build.redirect.test.output.to.file>true
        </build.redirect.test.output.to.file>
      </properties>
    </profile>

    <profile>
      <!-- anything for a github release -->
      <!-- see https://github.com/github/maven-plugins-->
      <!-- this doesn't seem to work and is not in active us-->
      <id>github</id>
      <properties>
        <maven-site-plugin.skipDeploy>false</maven-site-plugin.skipDeploy>
      </properties>
      <build>
        <plugins>
          <plugin>
            <groupId>com.github.github</groupId>
            <artifactId>site-maven-plugin</artifactId>
            <version>${github.site.plugin.version}</version>
            <inherited>true</inherited>
            <configuration>
              <message>Creating site for ${project.version}</message>
              <dryRun>false</dryRun>
              <repositoryName>slider</repositoryName>
              <repositoryOwner>hortonworks</repositoryOwner>
            </configuration>
            <executions>
              <execution>
                <goals>
                  <goal>site</goal>
                </goals>
                <phase>site-deploy</phase>
              </execution>
            </executions>
          </plugin>

          <plugin>
            <artifactId>maven-deploy-plugin</artifactId>
            <version>${maven-deploy-plugin.version}</version>
            <configuration>
              <altDeploymentRepository>
                internal.repo::default::file://${project.build.directory}/mvn-repo
              </altDeploymentRepository>
            </configuration>
          </plugin>

  
        </plugins>
      </build>

    </profile>
    
    <profile>
    <id>strict</id>
    <!--enable this if you want to get told off about dependency conflict-->
    <build>

      <plugins>
        <plugin>
          <groupId>org.apache.maven.plugins</groupId>
          <artifactId>maven-enforcer-plugin</artifactId>
          <version>${maven-enforcer-plugin.version}</version>
          <executions>
            <execution>
              <id>enforce</id>
              <configuration>
                <rules>
                  <DependencyConvergence/>
                </rules>
              </configuration>
              <goals>
                <goal>enforce</goal>
              </goals>
            </execution>
          </executions>
        </plugin>
      </plugins>

    </build>
    </profile>

  </profiles>


</project><|MERGE_RESOLUTION|>--- conflicted
+++ resolved
@@ -117,11 +117,7 @@
     <!--
     core artifacts
     -->
-<<<<<<< HEAD
     <hadoop.version>3.0.0-SNAPSHOT</hadoop.version>
-=======
-    <hadoop.version>2.4.1</hadoop.version>
->>>>>>> 120c3b9c
 
     <hbase.version>0.98.4-hadoop2</hbase.version>
     <accumulo.version>1.6.0</accumulo.version>
