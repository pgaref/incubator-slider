#!/usr/bin/env python
"""
Licensed to the Apache Software Foundation (ASF) under one
or more contributor license agreements.  See the NOTICE file
distributed with this work for additional information
regarding copyright ownership.  The ASF licenses this file
to you under the Apache License, Version 2.0 (the
"License"); you may not use this file except in compliance
with the License.  You may obtain a copy of the License at

    http://www.apache.org/licenses/LICENSE-2.0

Unless required by applicable law or agreed to in writing, software
distributed under the License is distributed on an "AS IS" BASIS,
WITHOUT WARRANTIES OR CONDITIONS OF ANY KIND, either express or implied.
See the License for the specific language governing permissions and
limitations under the License.

"""


from resource_management import *
import time
import os
import sys

"""
Slider package uses jps as pgrep does not list the whole process start command
"""
def service(
    name,
    action='start'):
  import params
  import status_params

  python_binary = os.environ['PYTHON_EXE'] if 'PYTHON_EXE' in os.environ else sys.executable
  pid_file = status_params.pid_files[name]
  container_id = status_params.container_id
  no_op_test = format("ls {pid_file} >/dev/null 2>&1 && ps `cat {pid_file}` >/dev/null 2>&1")

  jps_path = format("{java64_home}/bin/jps")
  grep_and_awk = format("| grep {container_id}") + " | awk '{print $1}'"

  if name == 'ui':
    crt_pid_cmd = format("{jps_path} -vl | grep \"^[0-9 ]*backtype.storm.ui.core\" {grep_and_awk}  > {pid_file}")
  else:
    crt_pid_cmd = format("{jps_path} -vl | grep \"^[0-9 ]*backtype.storm.daemon.{name}\" {grep_and_awk}  > {pid_file}")

  if action == "start":
<<<<<<< HEAD
    if name == "rest_api":
      cmd = format("{rest_process_cmd} {rest_api_conf_file} > {log_dir}/restapi.log")
    else:
      cmd = format("env JAVA_HOME={java64_home} PATH={java64_home}/bin:$PATH STORM_BASE_DIR={app_root} STORM_CONF_DIR={conf_dir} {storm_bin} {name} > {log_dir}/{name}.out 2>&1")

    if params.security_enabled:
      if name == "nimbus":
        Execute(format("{kinit_path_local} -kt {storm_server_keytab_path} {storm_jaas_server_principal}"),
                user=params.storm_user)
      else:
        Execute(format("{kinit_path_local} -kt {storm_client_keytab_path} {storm_jaas_client_principal}"),
=======
    cmd = format("env JAVA_HOME={java64_home} PATH=$PATH:{java64_home}/bin STORM_BASE_DIR={app_root} STORM_CONF_DIR={conf_dir} {python_binary} {storm_bin} {name} > {log_dir}/{name}.out 2>&1")

    if params.security_enabled:
      if name == "nimbus":
        Execute(format("{kinit_path_local} -kt {storm_server_keytab_path} {storm_user}"),
                user=params.storm_user)
      else:
        Execute(format("{kinit_path_local} -kt {storm_client_keytab_path} {storm_user}"),
>>>>>>> 8da15036
                user=params.storm_user)

    Execute(cmd,
            not_if=no_op_test,
            user=params.storm_user,
            logoutput=False,
            wait_for_finish=False
    )

    content = None
    for i in xrange(12):
      Execute(crt_pid_cmd,
              user=params.storm_user,
              logoutput=True
      )
      with open(pid_file) as f:
        content = f.readline().strip()
      if content.isdigit():
        break;
      File(pid_file, action = "delete")
      time.sleep(10)
      pass

    if not content.isdigit():
      raise Fail(format("Unable to start {name}"))

  elif action == "stop":
    process_dont_exist = format("! ({no_op_test})")
    pid = format("`cat {pid_file}` >/dev/null 2>&1")
    Execute(format("kill {pid}"),
            not_if=process_dont_exist
    )
    Execute(format("kill -9 {pid}"),
            not_if=format("sleep 2; {process_dont_exist} || sleep 20; {process_dont_exist}"),
            ignore_failures=True
    )
    Execute(format("rm -f {pid_file}"))<|MERGE_RESOLUTION|>--- conflicted
+++ resolved
@@ -47,11 +47,7 @@
     crt_pid_cmd = format("{jps_path} -vl | grep \"^[0-9 ]*backtype.storm.daemon.{name}\" {grep_and_awk}  > {pid_file}")
 
   if action == "start":
-<<<<<<< HEAD
-    if name == "rest_api":
-      cmd = format("{rest_process_cmd} {rest_api_conf_file} > {log_dir}/restapi.log")
-    else:
-      cmd = format("env JAVA_HOME={java64_home} PATH={java64_home}/bin:$PATH STORM_BASE_DIR={app_root} STORM_CONF_DIR={conf_dir} {storm_bin} {name} > {log_dir}/{name}.out 2>&1")
+    cmd = format("env JAVA_HOME={java64_home} PATH={java64_home}/bin:$PATH STORM_BASE_DIR={app_root} STORM_CONF_DIR={conf_dir} {python_binary} {storm_bin} {name} > {log_dir}/{name}.out 2>&1")
 
     if params.security_enabled:
       if name == "nimbus":
@@ -59,16 +55,6 @@
                 user=params.storm_user)
       else:
         Execute(format("{kinit_path_local} -kt {storm_client_keytab_path} {storm_jaas_client_principal}"),
-=======
-    cmd = format("env JAVA_HOME={java64_home} PATH=$PATH:{java64_home}/bin STORM_BASE_DIR={app_root} STORM_CONF_DIR={conf_dir} {python_binary} {storm_bin} {name} > {log_dir}/{name}.out 2>&1")
-
-    if params.security_enabled:
-      if name == "nimbus":
-        Execute(format("{kinit_path_local} -kt {storm_server_keytab_path} {storm_user}"),
-                user=params.storm_user)
-      else:
-        Execute(format("{kinit_path_local} -kt {storm_client_keytab_path} {storm_user}"),
->>>>>>> 8da15036
                 user=params.storm_user)
 
     Execute(cmd,
