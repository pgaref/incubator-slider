{
  "schema": "http://example.org/specification/v2.0.0",
  "metadata": {
  },
  "global": {
    "application.def": "${app.package.name}.zip",
<<<<<<< HEAD
    "java_home": "/usr/jdk64/jdk1.7.0_45",
=======
    "config_types": "accumulo-site",
    "java_home": "/usr/lib/jvm/java",
    "package_list": "files/accumulo-${accumulo.version}-bin.tar.gz",
>>>>>>> e4a7b957
    "site.global.app_user": "yarn",
    "site.global.app_log_dir": "${AGENT_LOG_ROOT}",
    "site.global.app_pid_dir": "${AGENT_WORK_ROOT}/app/run",
    "site.global.app_root": "${AGENT_WORK_ROOT}/app/install/accumulo-${accumulo.version}",
    "site.global.tserver_heapsize": "128m",
    "site.global.master_heapsize": "128m",
    "site.global.monitor_heapsize": "64m",
    "site.global.gc_heapsize": "64m",
    "site.global.other_heapsize": "128m",
    "site.global.hadoop_prefix": "/usr/lib/hadoop",
    "site.global.hadoop_conf_dir": "/etc/hadoop/conf",
    "site.global.zookeeper_home": "/usr/lib/zookeeper",
    "site.global.accumulo_instance_name": "${USER}-${CLUSTER_NAME}",
    "site.global.accumulo_root_password": "NOT_USED",
    "site.global.user_group": "hadoop",
    "site.global.security_enabled": "false",
    "site.global.ssl_cert_dir": "ssl",
    "site.global.monitor_protocol": "http",
    "site.accumulo-site.instance.volumes": "${DEFAULT_DATA_DIR}/data",
    "site.accumulo-site.instance.zookeeper.host": "${ZK_HOST}",
    "site.accumulo-site.instance.security.authenticator": "org.apache.slider.accumulo.CustomAuthenticator",
    "site.accumulo-site.general.security.credential.provider.paths": "jceks://hdfs/user/${USER}/accumulo-${CLUSTER_NAME}.jceks",
    "site.accumulo-site.tserver.memory.maps.max": "80M",
    "site.accumulo-site.tserver.cache.data.size": "7M",
    "site.accumulo-site.tserver.cache.index.size": "20M",
    "site.accumulo-site.trace.user": "root",
    "site.accumulo-site.tserver.sort.buffer.size": "50M",
    "site.accumulo-site.tserver.walog.max.size": "100M",
    "site.accumulo-site.master.port.client": "0",
    "site.accumulo-site.trace.port.client": "0",
    "site.accumulo-site.tserver.port.client": "0",
    "site.accumulo-site.gc.port.client": "0",
    "site.accumulo-site.monitor.port.client": "${ACCUMULO_MONITOR.ALLOCATED_PORT}",
    "site.accumulo-site.monitor.port.log4j": "0",
    "site.accumulo-site.general.classpaths": "$ACCUMULO_HOME/lib/accumulo-server.jar,\n$ACCUMULO_HOME/lib/accumulo-core.jar,\n$ACCUMULO_HOME/lib/accumulo-start.jar,\n$ACCUMULO_HOME/lib/accumulo-fate.jar,\n$ACCUMULO_HOME/lib/accumulo-proxy.jar,\n$ACCUMULO_HOME/lib/[^.].*.jar,\n$ZOOKEEPER_HOME/zookeeper[^.].*.jar,\n$HADOOP_CONF_DIR,\n$HADOOP_PREFIX/[^.].*.jar,\n$HADOOP_PREFIX/lib/[^.].*.jar,\n$HADOOP_PREFIX/share/hadoop/common/.*.jar,\n$HADOOP_PREFIX/share/hadoop/common/lib/.*.jar,\n$HADOOP_PREFIX/share/hadoop/hdfs/.*.jar,\n$HADOOP_PREFIX/share/hadoop/mapreduce/.*.jar,\n$HADOOP_PREFIX/share/hadoop/yarn/.*.jar,\n/usr/lib/hadoop/.*.jar,\n/usr/lib/hadoop/lib/.*.jar,\n/usr/lib/hadoop-hdfs/.*.jar,\n/usr/lib/hadoop-mapreduce/.*.jar,\n/usr/lib/hadoop-yarn/.*.jar,"
  },
  "credentials": {
    "jceks://hdfs/user/${USER}/accumulo-${CLUSTER_NAME}.jceks": ["root.initial.password", "instance.secret", "trace.token.property.password"]
  },
  "components": {
    "slider-appmaster": {
      "jvm.heapsize": "256M"
    }
  }
}<|MERGE_RESOLUTION|>--- conflicted
+++ resolved
@@ -4,13 +4,7 @@
   },
   "global": {
     "application.def": "${app.package.name}.zip",
-<<<<<<< HEAD
-    "java_home": "/usr/jdk64/jdk1.7.0_45",
-=======
-    "config_types": "accumulo-site",
     "java_home": "/usr/lib/jvm/java",
-    "package_list": "files/accumulo-${accumulo.version}-bin.tar.gz",
->>>>>>> e4a7b957
     "site.global.app_user": "yarn",
     "site.global.app_log_dir": "${AGENT_LOG_ROOT}",
     "site.global.app_pid_dir": "${AGENT_WORK_ROOT}/app/run",
