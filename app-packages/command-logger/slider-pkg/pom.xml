--- conflicted
+++ resolved
@@ -19,11 +19,7 @@
   <parent>
     <groupId>org.apache.slider</groupId>
     <artifactId>slider</artifactId>
-<<<<<<< HEAD
-    <version>0.61-incubating</version>
-=======
     <version>0.61.0-incubating</version>
->>>>>>> 64a8bac0
     <relativePath>../../../pom.xml</relativePath>
   </parent>
   <modelVersion>4.0.0</modelVersion>
