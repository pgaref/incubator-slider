{
  "schema": "http://example.org/specification/v2.0.0",
  "metadata": {
  },
  "global": {
    "agent.conf": "/slider/agent/conf/agent.ini",
    "application.def": "/slider/accumulo_v151.zip",
    "config_types": "accumulo-site",
    "java_home": "/usr/jdk64/jdk1.7.0_45",
    "package_list": "files/accumulo-1.5.1-bin.tar.gz",
    "site.global.app_user": "yarn",
    "site.global.app_log_dir": "${AGENT_LOG_ROOT}/app/log",
    "site.global.app_pid_dir": "${AGENT_WORK_ROOT}/app/run",
    "site.global.app_root": "${AGENT_WORK_ROOT}/app/install/accumulo-1.5.1",
    "site.global.app_install_dir": "${AGENT_WORK_ROOT}/app/install",
    "site.global.tserver_heapsize": "128m",
    "site.global.master_heapsize": "128m",
    "site.global.monitor_heapsize": "64m",
    "site.global.gc_heapsize": "64m",
    "site.global.other_heapsize": "128m",
    "site.global.hadoop_prefix": "/usr/lib/hadoop",
    "site.global.hadoop_conf_dir": "/etc/hadoop/conf",
    "site.global.zookeeper_home": "/usr/lib/zookeeper",
    "site.global.accumulo_instance_name": "instancename",
    "site.global.accumulo_root_password": "secret",
    "site.global.user_group": "hadoop",
    "site.global.security_enabled": "false",
<<<<<<< HEAD
    "site.global.monitor_protocol": "http",
    "site.accumulo-site.instance.dfs.dir": "/apps/accumulo/data",
=======
    "site.accumulo-site.instance.dfs.dir": "${DEFAULT_DATA_DIR}/data",
>>>>>>> 3dfb3197
    "site.accumulo-site.instance.zookeeper.host": "${ZK_HOST}",
    "site.accumulo-site.instance.secret": "DEFAULT",
    "site.accumulo-site.tserver.memory.maps.max": "80M",
    "site.accumulo-site.tserver.cache.data.size": "7M",
    "site.accumulo-site.tserver.cache.index.size": "20M",
    "site.accumulo-site.trace.token.property.password": "secret",
    "site.accumulo-site.trace.user": "root",
    "site.accumulo-site.tserver.sort.buffer.size": "50M",
    "site.accumulo-site.tserver.walog.max.size": "100M",
    "site.accumulo-site.master.port.client": "0",
    "site.accumulo-site.trace.port.client": "0",
    "site.accumulo-site.tserver.port.client": "0",
    "site.accumulo-site.gc.port.client": "0",
    "site.accumulo-site.monitor.port.client": "${ACCUMULO_MONITOR.ALLOCATED_PORT}",
    "site.accumulo-site.monitor.port.log4j": "0",
    "site.accumulo-site.general.classpaths": "$ACCUMULO_HOME/lib/accumulo-server.jar,\n$ACCUMULO_HOME/lib/accumulo-core.jar,\n$ACCUMULO_HOME/lib/accumulo-start.jar,\n$ACCUMULO_HOME/lib/accumulo-fate.jar,\n$ACCUMULO_HOME/lib/accumulo-proxy.jar,\n$ACCUMULO_HOME/lib/[^.].*.jar,\n$ZOOKEEPER_HOME/zookeeper[^.].*.jar,\n$HADOOP_CONF_DIR,\n$HADOOP_PREFIX/[^.].*.jar,\n$HADOOP_PREFIX/lib/[^.].*.jar,\n$HADOOP_PREFIX/share/hadoop/common/.*.jar,\n$HADOOP_PREFIX/share/hadoop/common/lib/.*.jar,\n$HADOOP_PREFIX/share/hadoop/hdfs/.*.jar,\n$HADOOP_PREFIX/share/hadoop/mapreduce/.*.jar,\n$HADOOP_PREFIX/share/hadoop/yarn/.*.jar,\n/usr/lib/hadoop/.*.jar,\n/usr/lib/hadoop/lib/.*.jar,\n/usr/lib/hadoop-hdfs/.*.jar,\n/usr/lib/hadoop-mapreduce/.*.jar,\n/usr/lib/hadoop-yarn/.*.jar,"
  },
  "components": {
    "ACCUMULO_MASTER": {
    },
    "slider-appmaster": {
      "jvm.heapsize": "256M"
    },
    "ACCUMULO_TSERVER": {
    },
    "ACCUMULO_MONITOR": {
    },
    "ACCUMULO_GC": {
    },
    "ACCUMULO_TRACER": {
    }
  }
}<|MERGE_RESOLUTION|>--- conflicted
+++ resolved
@@ -25,12 +25,8 @@
     "site.global.accumulo_root_password": "secret",
     "site.global.user_group": "hadoop",
     "site.global.security_enabled": "false",
-<<<<<<< HEAD
     "site.global.monitor_protocol": "http",
-    "site.accumulo-site.instance.dfs.dir": "/apps/accumulo/data",
-=======
     "site.accumulo-site.instance.dfs.dir": "${DEFAULT_DATA_DIR}/data",
->>>>>>> 3dfb3197
     "site.accumulo-site.instance.zookeeper.host": "${ZK_HOST}",
     "site.accumulo-site.instance.secret": "DEFAULT",
     "site.accumulo-site.tserver.memory.maps.max": "80M",
