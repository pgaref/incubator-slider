--- conflicted
+++ resolved
@@ -241,14 +241,15 @@
     }
 
   @Test
-<<<<<<< HEAD
   public void testNodesMissingFile() throws Throwable {
     def exception = launchExpectingException(SliderClient,
-        createTestConfig(),
-        "after parameter --out",
-        [SliderActions.ACTION_NODES, Arguments.ARG_OUTPUT])
-    assert exception instanceof BadCommandArgumentsException
-=======
+      createTestConfig(),
+      "after parameter --out",
+      [SliderActions.ACTION_NODES, Arguments.ARG_OUTPUT])
+    assert exception instanceof BadCommandArgumentsException
+  }
+
+  @Test
   public void testFlexWithNoCompoents() throws Throwable {
     def exception = launchExpectingException(SliderClient,
         new Configuration(),
@@ -257,6 +258,5 @@
         "flex1"])
     assert exception instanceof UsageException
     log.info(exception.toString())
->>>>>>> 1a3fb79d
   }
 }