/*
 * Licensed to the Apache Software Foundation (ASF) under one
 *  or more contributor license agreements.  See the NOTICE file
 *  distributed with this work for additional information
 *  regarding copyright ownership.  The ASF licenses this file
 *  to you under the Apache License, Version 2.0 (the
 *  "License"); you may not use this file except in compliance
 *  with the License.  You may obtain a copy of the License at
 *
 *       http://www.apache.org/licenses/LICENSE-2.0
 *
 *  Unless required by applicable law or agreed to in writing, software
 *  distributed under the License is distributed on an "AS IS" BASIS,
 *  WITHOUT WARRANTIES OR CONDITIONS OF ANY KIND, either express or implied.
 *  See the License for the specific language governing permissions and
 *  limitations under the License.
 */

package org.apache.slider.common.params;

import org.apache.hadoop.conf.Configuration;
import org.apache.hadoop.yarn.conf.YarnConfiguration;
import org.apache.slider.common.SliderXmlConfKeys;
import org.apache.slider.core.exceptions.BadCommandArgumentsException;
import org.apache.slider.core.exceptions.ErrorStrings;
import org.apache.slider.core.exceptions.SliderException;

import java.util.Collection;

/**
 * Slider Client CLI Args
 */

public class ClientArgs extends CommonArgs {

  /*
   
   All the arguments for specific actions
  
   */
  /**
   * This is not bonded to jcommander, it is set up
   * after the construction to point to the relevant
   * entry
   */
  private AbstractClusterBuildingActionArgs buildingActionArgs;
  private final ActionAMSuicideArgs actionAMSuicideArgs = new ActionAMSuicideArgs();
  private final ActionBuildArgs actionBuildArgs = new ActionBuildArgs();
  private final ActionInstallPackageArgs actionInstallPackageArgs = new ActionInstallPackageArgs();
  private final ActionUpdateArgs actionUpdateArgs = new ActionUpdateArgs();
  private final ActionCreateArgs actionCreateArgs = new ActionCreateArgs();
  private final ActionDestroyArgs actionDestroyArgs = new ActionDestroyArgs();
  private final ActionExistsArgs actionExistsArgs = new ActionExistsArgs();
  private final ActionFlexArgs actionFlexArgs = new ActionFlexArgs();
  private final ActionFreezeArgs actionFreezeArgs = new ActionFreezeArgs();
  private final ActionKillContainerArgs actionKillContainerArgs =
    new ActionKillContainerArgs();
  private final ActionListArgs actionListArgs = new ActionListArgs();
  private final ActionRegistryArgs actionRegistryArgs = new ActionRegistryArgs();
  private final ActionResolveArgs actionResolveArgs = new ActionResolveArgs();
  private final ActionStatusArgs actionStatusArgs = new ActionStatusArgs();
  private final ActionThawArgs actionThawArgs = new ActionThawArgs();
  private final ActionVersionArgs actionVersionArgs = new ActionVersionArgs();
  private final ActionHelpArgs actionHelpArgs = new ActionHelpArgs();
  private final ActionDiagnosticArgs actionDiagnosticArgs = new ActionDiagnosticArgs();


  public ClientArgs(String[] args) {
    super(args);
  }

  public ClientArgs(Collection args) {
    super(args);
  }

  @Override
  protected void addActionArguments() {

    addActions(
<<<<<<< HEAD
        actionAMSuicideArgs,
        actionBuildArgs,
        actionCreateArgs,
        actionUpdateArgs,
        actionDestroyArgs,
        actionDiagnosticArgs,
        actionExistsArgs,
        actionFlexArgs,
        actionFreezeArgs,
        actionGetConfArgs,
        actionHelpArgs,
        actionInstallPackageArgs,
        actionKillContainerArgs,
        actionListArgs,
        actionRegistryArgs,
        actionResolveArgs,
        actionStatusArgs,
        actionThawArgs,
        actionVersionArgs
    );
=======
      actionAMSuicideArgs,
      actionBuildArgs,
      actionCreateArgs,
      actionUpdateArgs,
      actionDestroyArgs,
      actionExistsArgs,
      actionFlexArgs,
      actionFreezeArgs,
      actionKillContainerArgs,
      actionListArgs,
      actionRegistryArgs,
      actionStatusArgs,
      actionThawArgs,
      actionHelpArgs,
      actionVersionArgs,
      actionInstallPackageArgs,
      actionDiagnosticArgs
              );
>>>>>>> e3757269
  }

  @Override
  public void applyDefinitions(Configuration conf) throws
                                                   BadCommandArgumentsException {
    super.applyDefinitions(conf);
    //RM
    if (getManager() != null) {
      log.debug("Setting RM to {}", getManager());
      conf.set(YarnConfiguration.RM_ADDRESS, getManager());
    }
    if (getBasePath() != null) {
      log.debug("Setting basePath to {}", getBasePath());
      conf.set(SliderXmlConfKeys.KEY_SLIDER_BASE_PATH,
          getBasePath().toString());
    }
  }

  public ActionDiagnosticArgs getActionDiagnosticArgs() {
	return actionDiagnosticArgs;
  }

  public AbstractClusterBuildingActionArgs getBuildingActionArgs() {
    return buildingActionArgs;
  }

  public ActionAMSuicideArgs getActionAMSuicideArgs() {
    return actionAMSuicideArgs;
  }

  public ActionBuildArgs getActionBuildArgs() {
    return actionBuildArgs;
  }

  public ActionInstallPackageArgs getActionInstallPackageArgs() {
    return actionInstallPackageArgs; }

  public ActionUpdateArgs getActionUpdateArgs() {
    return actionUpdateArgs;
  }

  public ActionCreateArgs getActionCreateArgs() {
    return actionCreateArgs;
  }

  public ActionDestroyArgs getActionDestroyArgs() {
    return actionDestroyArgs;
  }

  public ActionExistsArgs getActionExistsArgs() {
    return actionExistsArgs;
  }

  public ActionFlexArgs getActionFlexArgs() {
    return actionFlexArgs;
  }

  public ActionFreezeArgs getActionFreezeArgs() {
    return actionFreezeArgs;
  }

  public ActionKillContainerArgs getActionKillContainerArgs() {
    return actionKillContainerArgs;
  }

  public ActionListArgs getActionListArgs() {
    return actionListArgs;
  }

  public ActionRegistryArgs getActionRegistryArgs() {
    return actionRegistryArgs;
  }

  public ActionResolveArgs getActionResolveArgs() {
    return actionResolveArgs;
  }

  public ActionStatusArgs getActionStatusArgs() {
    return actionStatusArgs;
  }

  public ActionThawArgs getActionThawArgs() {
    return actionThawArgs;
  }

  /**
   * Look at the chosen action and bind it as the core action for the operation.
   * In theory this could be done by introspecting on the list of actions and 
   * choosing it without the switch statement. In practise this switch, while
   * verbose, is easier to debug. And in JDK7, much simpler.
   * @throws SliderException bad argument or similar
   */
  @Override
  public void applyAction() throws SliderException {
    String action = getAction();
    if (SliderActions.ACTION_BUILD.equals(action)) {
      bindCoreAction(actionBuildArgs);
      //its a builder, so set those actions too
      buildingActionArgs = actionBuildArgs;
    } else if (SliderActions.ACTION_CREATE.equals(action)) {
      bindCoreAction(actionCreateArgs);
      //its a builder, so set those actions too
      buildingActionArgs = actionCreateArgs;

    } else if (SliderActions.ACTION_FREEZE.equals(action)) {
      bindCoreAction(actionFreezeArgs);

    } else if (SliderActions.ACTION_THAW.equals(action)) {
      bindCoreAction(actionThawArgs);

    } else if (SliderActions.ACTION_AM_SUICIDE.equals(action)) {
      bindCoreAction(actionAMSuicideArgs);

    } else if (SliderActions.ACTION_DESTROY.equals(action)) {
      bindCoreAction(actionDestroyArgs);

    } else if (SliderActions.ACTION_DIAGNOSTIC.equals(action)) {
      bindCoreAction(actionDiagnosticArgs);

    } else if (SliderActions.ACTION_EXISTS.equals(action)) {
      bindCoreAction(actionExistsArgs);

    } else if (SliderActions.ACTION_FLEX.equals(action)) {
      bindCoreAction(actionFlexArgs);

    } else if (SliderActions.ACTION_HELP.equals(action) ||
               SliderActions.ACTION_USAGE.equals(action)) {
      bindCoreAction(actionHelpArgs);

    } else if (SliderActions.ACTION_INSTALL_PACKAGE.equals(action)) {
      bindCoreAction(actionInstallPackageArgs);

    } else if (SliderActions.ACTION_KILL_CONTAINER.equals(action)) {
      bindCoreAction(actionKillContainerArgs);

    } else if (SliderActions.ACTION_LIST.equals(action)) {
      bindCoreAction(actionListArgs);

    } else if (SliderActions.ACTION_REGISTRY.equals(action)) {
      bindCoreAction(actionRegistryArgs);

    } else if (SliderActions.ACTION_RESOLVE.equals(action)) {
      bindCoreAction(actionRegistryArgs);

    } else if (SliderActions.ACTION_STATUS.equals(action)) {
      bindCoreAction(actionStatusArgs);

    } else if (SliderActions.ACTION_UPDATE.equals(action)) {
      bindCoreAction(actionUpdateArgs);

    } else if (SliderActions.ACTION_VERSION.equals(action)) {
      bindCoreAction(actionVersionArgs);

    } else if (action == null || action.isEmpty()) {
      throw new BadCommandArgumentsException(ErrorStrings.ERROR_NO_ACTION);

    } else {
      throw new BadCommandArgumentsException(ErrorStrings.ERROR_UNKNOWN_ACTION
                                             + " " + action);
    }
  }
}<|MERGE_RESOLUTION|>--- conflicted
+++ resolved
@@ -77,7 +77,6 @@
   protected void addActionArguments() {
 
     addActions(
-<<<<<<< HEAD
         actionAMSuicideArgs,
         actionBuildArgs,
         actionCreateArgs,
@@ -87,7 +86,6 @@
         actionExistsArgs,
         actionFlexArgs,
         actionFreezeArgs,
-        actionGetConfArgs,
         actionHelpArgs,
         actionInstallPackageArgs,
         actionKillContainerArgs,
@@ -98,26 +96,6 @@
         actionThawArgs,
         actionVersionArgs
     );
-=======
-      actionAMSuicideArgs,
-      actionBuildArgs,
-      actionCreateArgs,
-      actionUpdateArgs,
-      actionDestroyArgs,
-      actionExistsArgs,
-      actionFlexArgs,
-      actionFreezeArgs,
-      actionKillContainerArgs,
-      actionListArgs,
-      actionRegistryArgs,
-      actionStatusArgs,
-      actionThawArgs,
-      actionHelpArgs,
-      actionVersionArgs,
-      actionInstallPackageArgs,
-      actionDiagnosticArgs
-              );
->>>>>>> e3757269
   }
 
   @Override
