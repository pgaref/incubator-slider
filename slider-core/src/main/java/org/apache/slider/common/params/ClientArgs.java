--- conflicted
+++ resolved
@@ -89,14 +89,6 @@
     addActions(
         actionAMSuicideArgs,
         actionBuildArgs,
-<<<<<<< HEAD
-        actionDependencyArgs,
-        actionCreateArgs,
-        actionListArgs,
-        actionStatusArgs,
-        actionRegistryArgs,
-=======
->>>>>>> 058e64d4
         actionClientArgs,
         actionCreateArgs,
         actionDependencyArgs,
