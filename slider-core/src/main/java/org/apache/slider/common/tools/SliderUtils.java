/*
 * Licensed to the Apache Software Foundation (ASF) under one
 * or more contributor license agreements.  See the NOTICE file
 * distributed with this work for additional information
 * regarding copyright ownership.  The ASF licenses this file
 * to you under the Apache License, Version 2.0 (the
 * "License"); you may not use this file except in compliance
 * with the License.  You may obtain a copy of the License at
 *
 *     http://www.apache.org/licenses/LICENSE-2.0
 *
 * Unless required by applicable law or agreed to in writing, software
 * distributed under the License is distributed on an "AS IS" BASIS,
 * WITHOUT WARRANTIES OR CONDITIONS OF ANY KIND, either express or implied.
 * See the License for the specific language governing permissions and
 * limitations under the License.
 */

package org.apache.slider.common.tools;

import com.google.common.base.Preconditions;

import org.apache.commons.compress.archivers.tar.TarArchiveEntry;
import org.apache.commons.compress.archivers.tar.TarArchiveOutputStream;
import org.apache.commons.compress.archivers.zip.ZipArchiveEntry;
import org.apache.commons.compress.archivers.zip.ZipArchiveInputStream;
import org.apache.commons.io.output.ByteArrayOutputStream;
import org.apache.commons.lang.StringUtils;
import org.apache.hadoop.conf.Configuration;
import org.apache.hadoop.fs.CommonConfigurationKeysPublic;
import org.apache.hadoop.fs.FSDataInputStream;
import org.apache.hadoop.fs.FileStatus;
import org.apache.hadoop.fs.FileSystem;
import org.apache.hadoop.fs.FileUtil;
import org.apache.hadoop.fs.GlobFilter;
import org.apache.hadoop.fs.Path;
import org.apache.hadoop.fs.permission.FsPermission;
import org.apache.hadoop.io.IOUtils;
import org.apache.hadoop.io.nativeio.NativeIO;
import org.apache.hadoop.net.NetUtils;
import org.apache.hadoop.security.SecurityUtil;
import org.apache.hadoop.security.UserGroupInformation;
import org.apache.hadoop.util.ExitUtil;
import org.apache.hadoop.util.Shell;
import org.apache.hadoop.util.VersionInfo;
import org.apache.hadoop.yarn.api.ApplicationConstants;
import org.apache.hadoop.yarn.api.records.ApplicationReport;
import org.apache.hadoop.yarn.api.records.Container;
import org.apache.hadoop.yarn.api.records.LocalResource;
import org.apache.hadoop.yarn.api.records.NodeReport;
import org.apache.hadoop.yarn.api.records.YarnApplicationState;
import org.apache.hadoop.yarn.client.api.AMRMClient;
import org.apache.hadoop.yarn.conf.YarnConfiguration;
import org.apache.slider.Slider;
import org.apache.slider.api.InternalKeys;
import org.apache.slider.api.RoleKeys;
import org.apache.slider.api.types.ContainerInformation;
import org.apache.slider.common.SliderKeys;
import org.apache.slider.common.SliderXmlConfKeys;
import org.apache.slider.common.params.Arguments;
import org.apache.slider.common.params.SliderActions;
import org.apache.slider.core.conf.ConfTreeOperations;
import org.apache.slider.core.conf.MapOperations;
import org.apache.slider.core.exceptions.BadClusterStateException;
import org.apache.slider.core.exceptions.BadCommandArgumentsException;
import org.apache.slider.core.exceptions.BadConfigException;
import org.apache.slider.core.exceptions.ErrorStrings;
import org.apache.slider.core.exceptions.SliderException;
import org.apache.slider.core.launch.ClasspathConstructor;
import org.apache.slider.core.main.LauncherExitCodes;
import org.apache.slider.providers.agent.AgentKeys;
import org.apache.slider.server.services.utility.PatternValidator;
import org.apache.slider.server.services.workflow.ForkedProcessService;
import org.apache.zookeeper.server.util.KerberosUtil;
import org.slf4j.Logger;
import org.slf4j.LoggerFactory;

import java.io.BufferedOutputStream;
import java.io.ByteArrayInputStream;
import java.io.File;
import java.io.FileInputStream;
import java.io.FileNotFoundException;
import java.io.FileOutputStream;
import java.io.FileReader;
import java.io.FilenameFilter;
import java.io.IOException;
import java.io.InputStream;
import java.io.PrintWriter;
import java.io.Serializable;
import java.io.StringWriter;
import java.net.InetSocketAddress;
import java.net.ServerSocket;
import java.net.Socket;
import java.net.URI;
import java.net.URISyntaxException;
import java.net.URL;
import java.net.URLDecoder;
import java.text.DateFormat;
import java.text.SimpleDateFormat;
import java.util.ArrayList;
import java.util.Arrays;
import java.util.Collection;
import java.util.Collections;
import java.util.Comparator;
import java.util.Date;
import java.util.Enumeration;
import java.util.HashMap;
import java.util.List;
import java.util.Locale;
import java.util.Map;
import java.util.Properties;
import java.util.Set;
import java.util.TimeZone;
import java.util.Timer;
import java.util.TimerTask;
import java.util.TreeMap;
import java.util.TreeSet;
import java.util.concurrent.TimeoutException;
import java.util.concurrent.atomic.AtomicBoolean;
import java.util.zip.GZIPOutputStream;
import java.util.zip.ZipEntry;
import java.util.zip.ZipOutputStream;

/**
 * These are slider-specific Util methods
 */
public final class SliderUtils {

  private static final Logger log = LoggerFactory.getLogger(SliderUtils.class);

  /**
   * Atomic bool to track whether or not process security has already been
   * turned on (prevents re-entrancy)
   */
  private static final AtomicBoolean processSecurityAlreadyInitialized =
      new AtomicBoolean(false);
  public static final String JAVA_SECURITY_KRB5_REALM =
      "java.security.krb5.realm";
  public static final String JAVA_SECURITY_KRB5_KDC = "java.security.krb5.kdc";

  /**
   * Winutils
   */
  public static final String WINUTILS = "WINUTILS.EXE";
  /**
   * name of openssl program
   */
  public static final String OPENSSL = "openssl";

  /**
   * name of python program
   */
  public static final String PYTHON = "python";

  /**
   * name of docker program
   */
  public static final String DOCKER = "docker";
  public static final int NODE_LIST_LIMIT = 10;

  private SliderUtils() {
  }

  /**
   * Implementation of set-ness, groovy definition of true/false for a string
   * @param s string
   * @return true iff the string is neither null nor empty
   */
  public static boolean isUnset(String s) {
    return s == null || s.isEmpty();
  }

  public static boolean isSet(String s) {
    return !isUnset(s);
  }

  /**
   * Probe for a list existing and not being empty
   * @param l list
   * @return true if the reference is valid and it contains entries
   */

  public static boolean isNotEmpty(List l) {
    return l != null && !l.isEmpty();
  }

  /**
   * Probe for a map existing and not being empty
   * @param m map
   * @return true if the reference is valid and it contains map entries
   */
  public static boolean isNotEmpty(Map m) {
    return m != null && !m.isEmpty();
  }
  
  /*
   * Validates whether num is an integer
   * @param num
   * @param msg the message to be shown in exception
   */
  @SuppressWarnings("ResultOfMethodCallIgnored")
  private static void validateNumber(String num, String msg) throws
      BadConfigException {
    try {
      Integer.parseInt(num);
    } catch (NumberFormatException nfe) {
      throw new BadConfigException(msg + num);
    }
  }

  /*
   * Translates the trailing JVM heapsize unit: g, G, m, M
   * This assumes designated unit of 'm'
   * @param heapsize
   * @return heapsize in MB
   */
  public static String translateTrailingHeapUnit(String heapsize) throws
      BadConfigException {
    String errMsg = "Bad heapsize: ";
    if (heapsize.endsWith("m") || heapsize.endsWith("M")) {
      String num = heapsize.substring(0, heapsize.length() - 1);
      validateNumber(num, errMsg);
      return num;
    }
    if (heapsize.endsWith("g") || heapsize.endsWith("G")) {
      String num = heapsize.substring(0, heapsize.length() - 1) + "000";
      validateNumber(num, errMsg);
      return num;
    }
    // check if specified heap size is a number
    validateNumber(heapsize, errMsg);
    return heapsize;
  }

  /**
   * recursive directory delete
   * @param dir dir to delete
   * @throws IOException on any problem
   */
  public static void deleteDirectoryTree(File dir) throws IOException {
    if (dir.exists()) {
      if (dir.isDirectory()) {
        log.info("Cleaning up {}", dir);
        //delete the children
        File[] files = dir.listFiles();
        if (files == null) {
          throw new IOException("listfiles() failed for " + dir);
        }
        for (File file : files) {
          log.info("deleting {}", file);
          if (!file.delete()) {
            log.warn("Unable to delete " + file);
          }
        }
        if (!dir.delete()) {
          log.warn("Unable to delete " + dir);
        }
      } else {
        throw new IOException("Not a directory " + dir);
      }
    } else {
      //not found, do nothing
      log.debug("No output dir yet");
    }
  }

  /**
   * Find a containing JAR
   * @param clazz class to find
   * @return the file
   * @throws IOException any IO problem, including the class not having a
   * classloader
   * @throws FileNotFoundException if the class did not resolve to a file
   */
  public static File findContainingJarOrFail(Class clazz) throws IOException {
    File localFile = SliderUtils.findContainingJar(clazz);
    if (null == localFile) {
      throw new FileNotFoundException("Could not find JAR containing " + clazz);
    }
    return localFile;
  }


  /**
   * Find a containing JAR
   * @param my_class class to find
   * @return the file or null if it is not found
   * @throws IOException any IO problem, including the class not having a
   * classloader
   */
  public static File findContainingJar(Class my_class) throws IOException {
    ClassLoader loader = my_class.getClassLoader();
    if (loader == null) {
      throw new IOException(
          "Class " + my_class + " does not have a classloader!");
    }
    String class_file = my_class.getName().replaceAll("\\.", "/") + ".class";
    Enumeration<URL> urlEnumeration = loader.getResources(class_file);
    if (urlEnumeration == null) {
      throw new IOException("Unable to find resources for class " + my_class);
    }

    for (; urlEnumeration.hasMoreElements(); ) {
      URL url = urlEnumeration.nextElement();
      if ("jar".equals(url.getProtocol())) {
        String toReturn = url.getPath();
        if (toReturn.startsWith("file:")) {
          toReturn = toReturn.substring("file:".length());
        }
        // URLDecoder is a misnamed class, since it actually decodes
        // x-www-form-urlencoded MIME type rather than actual
        // URL encoding (which the file path has). Therefore it would
        // decode +s to ' 's which is incorrect (spaces are actually
        // either unencoded or encoded as "%20"). Replace +s first, so
        // that they are kept sacred during the decoding process.
        toReturn = toReturn.replaceAll("\\+", "%2B");
        toReturn = URLDecoder.decode(toReturn, "UTF-8");
        String jarFilePath = toReturn.replaceAll("!.*$", "");
        return new File(jarFilePath);
      } else {
        log.info("could not locate JAR containing {} URL={}", my_class, url);
      }
    }
    return null;
  }

  public static void checkPort(String hostname, int port, int connectTimeout)
      throws IOException {
    InetSocketAddress addr = new InetSocketAddress(hostname, port);
    checkPort(hostname, addr, connectTimeout);
  }

  @SuppressWarnings("SocketOpenedButNotSafelyClosed")
  public static void checkPort(String name,
      InetSocketAddress address,
      int connectTimeout)
      throws IOException {
    Socket socket = null;
    try {
      socket = new Socket();
      socket.connect(address, connectTimeout);
    } catch (Exception e) {
      throw new IOException("Failed to connect to " + name
                            + " at " + address
                            + " after " + connectTimeout + "millisconds"
                            + ": " + e,
          e);
    } finally {
      IOUtils.closeSocket(socket);
    }
  }

  public static void checkURL(String name, String url, int timeout) throws
      IOException {
    InetSocketAddress address = NetUtils.createSocketAddr(url);
    checkPort(name, address, timeout);
  }

  /**
   * A required file
   * @param role role of the file (for errors)
   * @param filename the filename
   * @throws ExitUtil.ExitException if the file is missing
   * @return the file
   */
  public static File requiredFile(String filename, String role) throws
      IOException {
    if (filename.isEmpty()) {
      throw new ExitUtil.ExitException(-1, role + " file not defined");
    }
    File file = new File(filename);
    if (!file.exists()) {
      throw new ExitUtil.ExitException(-1,
          role + " file not found: " +
          file.getCanonicalPath());
    }
    return file;
  }

  private static final PatternValidator clusternamePattern
      = new PatternValidator("[a-z][a-z0-9_-]*");

  /**
   * Normalize a cluster name then verify that it is valid
   * @param name proposed cluster name
   * @return true iff it is valid
   */
  public static boolean isClusternameValid(String name) {
    return name != null && clusternamePattern.matches(name);
  }

  public static boolean oldIsClusternameValid(String name) {
    if (name == null || name.isEmpty()) {
      return false;
    }
    int first = name.charAt(0);
    if (0 == (Character.getType(first) & Character.LOWERCASE_LETTER)) {
      return false;
    }

    for (int i = 0; i < name.length(); i++) {
      int elt = (int) name.charAt(i);
      int t = Character.getType(elt);
      if (0 == (t & Character.LOWERCASE_LETTER)
          && 0 == (t & Character.DECIMAL_DIGIT_NUMBER)
          && elt != '-'
          && elt != '_') {
        return false;
      }
      if (!Character.isLetterOrDigit(elt) && elt != '-' && elt != '_') {
        return false;
      }
    }
    return true;
  }

  /**
   * Copy a directory to a new FS -both paths must be qualified. If
   * a directory needs to be created, supplied permissions can override
   * the default values. Existing directories are not touched
   * @param conf conf file
   * @param srcDirPath src dir
   * @param destDirPath dest dir
   * @param permission permission for the dest directory; null means "default"
   * @return # of files copies
   */
  public static int copyDirectory(Configuration conf,
      Path srcDirPath,
      Path destDirPath,
      FsPermission permission) throws
      IOException,
      BadClusterStateException {
    FileSystem srcFS = FileSystem.get(srcDirPath.toUri(), conf);
    FileSystem destFS = FileSystem.get(destDirPath.toUri(), conf);
    //list all paths in the src.
    if (!srcFS.exists(srcDirPath)) {
      throw new FileNotFoundException("Source dir not found " + srcDirPath);
    }
    if (!srcFS.isDirectory(srcDirPath)) {
      throw new FileNotFoundException(
          "Source dir not a directory " + srcDirPath);
    }
    GlobFilter dotFilter = new GlobFilter("[!.]*");
    FileStatus[] entries = srcFS.listStatus(srcDirPath, dotFilter);
    int srcFileCount = entries.length;
    if (srcFileCount == 0) {
      return 0;
    }
    if (permission == null) {
      permission = FsPermission.getDirDefault();
    }
    if (!destFS.exists(destDirPath)) {
      new SliderFileSystem(destFS, conf).createWithPermissions(destDirPath,
          permission);
    }
    Path[] sourcePaths = new Path[srcFileCount];
    for (int i = 0; i < srcFileCount; i++) {
      FileStatus e = entries[i];
      Path srcFile = e.getPath();
      if (srcFS.isDirectory(srcFile)) {
        String msg = "Configuration dir " + srcDirPath
                     + " contains a directory " + srcFile;
        log.warn(msg);
        throw new IOException(msg);
      }
      log.debug("copying src conf file {}", srcFile);
      sourcePaths[i] = srcFile;
    }
    log.debug("Copying {} files from {} to dest {}", srcFileCount,
        srcDirPath,
        destDirPath);
    FileUtil.copy(srcFS, sourcePaths, destFS, destDirPath, false, true, conf);
    return srcFileCount;
  }


  public static String stringify(Throwable t) {
    StringWriter sw = new StringWriter();
    sw.append(t.toString()).append('\n');
    t.printStackTrace(new PrintWriter(sw));
    return sw.toString();
  }

  /**
   * Create a configuration with Slider-specific tuning.
   * This is done rather than doing custom configs.
   * @return the config
   */
  public static YarnConfiguration createConfiguration() {
    YarnConfiguration conf = new YarnConfiguration();
    patchConfiguration(conf);
    return conf;
  }

  /**
   * Take an existing conf and patch it for Slider's needs. Useful
   * in Service.init & RunService methods where a shared config is being
   * passed in
   * @param conf configuration
   * @return the patched configuration
   */
  public static Configuration patchConfiguration(Configuration conf) {

    //if the fallback option is NOT set, enable it.
    //if it is explicitly set to anything -leave alone
    if (conf.get(SliderXmlConfKeys.IPC_CLIENT_FALLBACK_TO_SIMPLE_AUTH) == null) {
      conf.set(SliderXmlConfKeys.IPC_CLIENT_FALLBACK_TO_SIMPLE_AUTH, "true");
    }
    return conf;
  }

  /**
   * Take a collection, return a list containing the string value of every
   * element in the collection.
   * @param c collection
   * @return a stringified list
   */
  public static List<String> collectionToStringList(Collection c) {
    List<String> l = new ArrayList<String>(c.size());
    for (Object o : c) {
      l.add(o.toString());
    }
    return l;
  }

  /**
   * Join an collection of objects with a separator that appears after every
   * instance in the list -including at the end
   * @param collection collection to call toString() on each element
   * @param separator separator string
   * @return the joined entries
   */
  public static String join(Collection collection, String separator) {
    return join(collection, separator, true);
  }

  /**
   * Join an collection of objects with a separator that appears after every
   * instance in the list -optionally at the end
   * @param collection collection to call toString() on each element
   * @param separator separator string
   * @param trailing add a trailing entry or not
   * @return the joined entries
   */
  public static String join(Collection collection,
      String separator,
      boolean trailing) {
    StringBuilder b = new StringBuilder();
    // fast return on empty collection
    if (collection.isEmpty()) {
      return trailing ? separator : "";
    }
    for (Object o : collection) {
      b.append(o);
      b.append(separator);
    }
    int length = separator.length();
    String s = b.toString();
    return (trailing || s.isEmpty()) ?
           s : (b.substring(0, b.length() - length));
  }

  /**
   * Join an array of strings with a separator that appears after every
   * instance in the list -including at the end
   * @param collection strings
   * @param separator separator string
   * @return the joined entries
   */
  public static String join(String[] collection, String separator) {
    return join(collection, separator, true);


  }

  /**
   * Join an array of strings with a separator that appears after every
   * instance in the list -optionally at the end
   * @param collection strings
   * @param separator separator string
   * @param trailing add a trailing entry or not
   * @return the joined entries
   */
  public static String join(String[] collection, String separator,
      boolean trailing) {
    return join(Arrays.asList(collection), separator, trailing);
  }

  /**
   * Join an array of strings with a separator that appears after every
   * instance in the list -except at the end
   * @param collection strings
   * @param separator separator string
   * @return the list
   */
  public static String joinWithInnerSeparator(String separator,
      Object... collection) {
    StringBuilder b = new StringBuilder();
    boolean first = true;

    for (Object o : collection) {
      if (first) {
        first = false;
      } else {
        b.append(separator);
      }
      b.append(o.toString());
      b.append(separator);
    }
    return b.toString();
  }

  /**
   * Resolve a mandatory environment variable
   * @param key env var
   * @return the resolved value
   * @throws BadClusterStateException
   */
  public static String mandatoryEnvVariable(String key) throws
      BadClusterStateException {
    String v = System.getenv(key);
    if (v == null) {
      throw new BadClusterStateException("Missing Environment variable " + key);
    }
    return v;
  }

  public static String appReportToString(ApplicationReport r,
      String separator) {
    StringBuilder builder = new StringBuilder(512);
    builder.append("application ")
           .append(
               r.getName())
           .append("/")
           .append(r.getApplicationType())
           .append(separator);
    Set<String> tags = r.getApplicationTags();
    if (!tags.isEmpty()) {
      for (String tag : tags) {
        builder.append(tag).append(separator);
      }
    }
    DateFormat dateFormat = new SimpleDateFormat("yyyy-MM-dd'T'HH:mm");
    dateFormat.setTimeZone(TimeZone.getDefault());
    builder.append("state: ").append(r.getYarnApplicationState());
    String trackingUrl = r.getTrackingUrl();
    if (isSet(trackingUrl)) {
      builder.append(separator).append("URL: ").append(trackingUrl);
    }
    builder.append(separator)
           .append("Started: ")
           .append(dateFormat.format(new Date(r.getStartTime())));
    long finishTime = r.getFinishTime();
    if (finishTime > 0) {
      builder.append(separator)
             .append("Finished: ")
             .append(dateFormat.format(new Date(finishTime)));
    }
    String rpcHost = r.getHost();
    if (!isSet(rpcHost)) {
      builder.append(separator)
             .append("RPC :")
             .append(rpcHost)
             .append(':')
             .append(r.getRpcPort());
    }
    String diagnostics = r.getDiagnostics();
    if (!isSet(diagnostics)) {
      builder.append(separator).append("Diagnostics :").append(diagnostics);
    }
    return builder.toString();
  }

  /**
   * Convert the instance details of an application to a string
   * @param name instance name
   * @param report the application report
   * @param verbose verbose output
   * @return a string
   */
  public static String instanceDetailsToString(String name,
      ApplicationReport report,
      List<ContainerInformation> containers,
      String version,
      Set<String> components,
      boolean verbose) {
    // format strings
    String staticf = "%-30s";
    String reportedf = staticf + "  %10s  %-42s";
    String livef = reportedf + "  %s";
    StringBuilder builder = new StringBuilder(200);
    if (report == null) {
      builder.append(String.format(staticf, name));
    } else {
      // there's a report to look at
      String appId = report.getApplicationId().toString();
      String state = report.getYarnApplicationState().toString();
      if (report.getYarnApplicationState() == YarnApplicationState.RUNNING) {
        // running: there's a URL
        builder.append(
            String.format(livef, name, state, appId, report.getTrackingUrl()));
      } else {
        builder.append(String.format(reportedf, name, state, appId));
      }
      if (verbose) {
        builder.append('\n');
        builder.append(SliderUtils.appReportToString(report, "\n  "));
      }
      if (containers != null) {
        builder.append('\n');
        builder.append(SliderUtils.containersToString(containers, version,
            components));
      }
    }

    builder.append('\n');
    return builder.toString();
  }

  public static String containersToString(
      List<ContainerInformation> containers, String version,
      Set<String> components) {
    String containerf = "  %-28s  %30s  %45s  %s\n";
    StringBuilder builder = new StringBuilder(512);
    builder.append("Containers:\n");
    builder.append(String.format("  %-28s  %30s  %45s  %s\n", "Component Name",
        "App Version", "Container Id", "Container Info/Logs"));
    for (ContainerInformation container : containers) {
      if (filter(container.appVersion, version)
          || filter(container.component, components)) {
        continue;
      }
      builder.append(String.format(containerf, container.component,
          container.appVersion, container.containerId, container.host
              + SliderKeys.YARN_CONTAINER_PATH + container.containerId));
    }
    return builder.toString();
  }

  /**
   * Filter a string value given a single filter
   * 
   * @param value
   *          the string value to check
   * @param filter
   *          a single string filter
   * @return return true if value should be trapped, false if it should be let
   *         through
   */
  public static boolean filter(String value, String filter) {
    return !(StringUtils.isEmpty(filter) || filter.equals(value));
  }

  /**
   * Filter a string value given a set of filters
   * 
   * @param value
   *          the string value to check
   * @param filters
   *          a set of string filters
   * @return return true if value should be trapped, false if it should be let
   *         through
   */
  public static boolean filter(String value, Set<String> filters) {
    if (filters.isEmpty() || filters.contains(value)) {
      return false;
    }
    return true;
  }

  /**
   * Sorts the given list of application reports, most recently started 
   * or finished instance first.
   *
   * @param instances list of instances
   */
  public static void sortApplicationsByMostRecent(List<ApplicationReport> instances) {
    Collections.sort(instances, new MostRecentlyStartedOrFinishedFirst());
  }

  /**
   * Sorts the given list of application reports
   * Finished instances are ordered by finished time and running/accepted instances are
   * ordered by start time
   * Finally Instance are order by finished instances coming after running instances
   *
   * @param instances list of instances
   */
  public static void sortApplicationReport(List<ApplicationReport> instances) {
    if (instances.size() <= 1) {
      return;
    }
    List<ApplicationReport> nonLiveInstance =
        new ArrayList<ApplicationReport>(instances.size());
    List<ApplicationReport> liveInstance =
        new ArrayList<ApplicationReport>(instances.size());

    for (ApplicationReport report : instances) {
      if (report.getYarnApplicationState() == YarnApplicationState.RUNNING
          ||
          report.getYarnApplicationState() == YarnApplicationState.ACCEPTED) {
        liveInstance.add(report);
      } else {
        nonLiveInstance.add(report);
      }
    }

    if (liveInstance.size() > 1) {
      Collections.sort(liveInstance, new MostRecentlyStartedAppFirst());
    }
    if (nonLiveInstance.size() > 1) {
      Collections.sort(nonLiveInstance, new MostRecentAppFinishFirst());
    }
    instances.clear();
    instances.addAll(liveInstance);
    instances.addAll(nonLiveInstance);
  }

  /**
   * Built a (sorted) map of application reports, mapped to the instance name
   * The list is sorted, and the addition process does not add a report
   * if there is already one that exists. If the list handed in is sorted,
   * those that are listed first form the entries returned
   * @param instances list of intances
   * @param minState minimum YARN state to be included
   * @param maxState maximum YARN state to be included
   * @return all reports in the list whose state &gt;= minimum and &lt;= maximum
   */
  public static Map<String, ApplicationReport> buildApplicationReportMap(
      List<ApplicationReport> instances,
      YarnApplicationState minState, YarnApplicationState maxState) {
    TreeMap<String, ApplicationReport> map = new TreeMap<String, ApplicationReport>();
    for (ApplicationReport report : instances) {
      YarnApplicationState state = report.getYarnApplicationState();
      if (state.ordinal() >= minState.ordinal() &&
          state.ordinal() <= maxState.ordinal() &&
          map.get(report.getName()) == null) {
        map.put(report.getName(), report);
      }
    }
    return map;
  }

  /**
   * Take a map and produce a sorted equivalent
   * @param source source map
   * @return a map whose iterator returns the string-sorted ordering of entries
   */
  public static Map<String, String> sortedMap(Map<String, String> source) {
    Map<String, String> out = new TreeMap<String, String>(source);
    return out;
  }

  /**
   * Convert a properties instance to a string map.
   * @param properties source property object
   * @return a string map
   */
  public static Map<String, String> toMap(Properties properties) {
    Map<String, String> out = new HashMap<String, String>(properties.size());
    for (Map.Entry<Object, Object> entry : properties.entrySet()) {
      out.put(entry.getKey().toString(), entry.getValue().toString());
    }
    return out;
  }

  /**
   * Merge in one map to another -all entries in the second map are
   * merged into the first -overwriting any duplicate keys.
   * @param first first map -the updated one.
   * @param second the map that is merged in
   * @return the first map
   */
  public static Map<String, String> mergeMap(Map<String, String> first,
      Map<String, String> second) {
    first.putAll(second);
    return first;
  }

  /**
   * Merge a set of entries into a map. This will take the entryset of
   * a map, or a Hadoop collection itself
   * @param dest destination
   * @param entries entries
   * @return dest -with the entries merged in
   */
  public static Map<String, String> mergeEntries(Map<String, String> dest,
      Iterable<Map.Entry<String, String>> entries) {
    for (Map.Entry<String, String> entry : entries) {
      dest.put(entry.getKey(), entry.getValue());
    }
    return dest;
  }

  /**
   * Generic map merge logic
   * @param first first map
   * @param second second map
   * @param <T1> key type
   * @param <T2> value type
   * @return 'first' merged with the second
   */
  public static <T1, T2> Map<T1, T2> mergeMaps(Map<T1, T2> first,
      Map<T1, T2> second) {
    first.putAll(second);
    return first;
  }

  /**
   * Generic map merge logic
   * @param first first map
   * @param second second map
   * @param <T1> key type
   * @param <T2> value type
   * @return 'first' merged with the second
   */
  public static <T1, T2> Map<T1, T2> mergeMapsIgnoreDuplicateKeys(Map<T1, T2> first,
      Map<T1, T2> second) {
    Preconditions.checkArgument(first != null, "Null 'first' value");
    Preconditions.checkArgument(second != null, "Null 'second' value");
    for (Map.Entry<T1, T2> entry : second.entrySet()) {
      T1 key = entry.getKey();
      if (!first.containsKey(key)) {
        first.put(key, entry.getValue());
      }
    }
    return first;
  }

  /**
   * Convert a map to a multi-line string for printing
   * @param map map to stringify
   * @return a string representation of the map
   */
  public static String stringifyMap(Map<String, String> map) {
    StringBuilder builder = new StringBuilder();
    for (Map.Entry<String, String> entry : map.entrySet()) {
      builder.append(entry.getKey())
             .append("=\"")
             .append(entry.getValue())
             .append("\"\n");

    }
    return builder.toString();
  }

  /**
   * Get the int value of a role
   * @param roleMap map of role key->val entries
   * @param key key the key to look for
   * @param defVal default value to use if the key is not in the map
   * @param min min value or -1 for do not check
   * @param max max value or -1 for do not check
   * @return the int value the integer value
   * @throws BadConfigException if the value could not be parsed
   */
  public static int getIntValue(Map<String, String> roleMap,
      String key,
      int defVal,
      int min,
      int max
  ) throws BadConfigException {
    String valS = roleMap.get(key);
    return parseAndValidate(key, valS, defVal, min, max);

  }

  /**
   * Parse an int value, replacing it with defval if undefined;
   * @param errorKey key to use in exceptions
   * @param defVal default value to use if the key is not in the map
   * @param min min value or -1 for do not check
   * @param max max value or -1 for do not check
   * @return the int value the integer value
   * @throws BadConfigException if the value could not be parsed
   */
  public static int parseAndValidate(String errorKey,
      String valS,
      int defVal,
      int min, int max) throws
      BadConfigException {
    if (valS == null) {
      valS = Integer.toString(defVal);
    }
    String trim = valS.trim();
    int val;
    try {
      val = Integer.decode(trim);
    } catch (NumberFormatException e) {
      throw new BadConfigException("Failed to parse value of "
                                   + errorKey + ": \"" + trim + "\"");
    }
    if (min >= 0 && val < min) {
      throw new BadConfigException("Value of "
                                   + errorKey + ": " + val + ""
                                   + "is less than the minimum of " + min);
    }
    if (max >= 0 && val > max) {
      throw new BadConfigException("Value of "
                                   + errorKey + ": " + val + ""
                                   + "is more than the maximum of " + max);
    }
    return val;
  }

  public static InetSocketAddress getRmAddress(Configuration conf) {
    return conf.getSocketAddr(YarnConfiguration.RM_ADDRESS,
        YarnConfiguration.DEFAULT_RM_ADDRESS,
        YarnConfiguration.DEFAULT_RM_PORT);
  }

  public static InetSocketAddress getRmSchedulerAddress(Configuration conf) {
    return conf.getSocketAddr(YarnConfiguration.RM_SCHEDULER_ADDRESS,
        YarnConfiguration.DEFAULT_RM_SCHEDULER_ADDRESS,
        YarnConfiguration.DEFAULT_RM_SCHEDULER_PORT);
  }

  /**
   * probe to see if the RM scheduler is defined
   * @param conf config
   * @return true if the RM scheduler address is set to
   * something other than 0.0.0.0
   */
  public static boolean isRmSchedulerAddressDefined(Configuration conf) {
    InetSocketAddress address = getRmSchedulerAddress(conf);
    return isAddressDefined(address);
  }

  /**
   * probe to see if the address
   * @param address network address
   * @return true if the scheduler address is set to
   * something other than 0.0.0.0
   */
  public static boolean isAddressDefined(InetSocketAddress address) {
    return !(address.getHostString().equals("0.0.0.0"));
  }

  public static void setRmAddress(Configuration conf, String rmAddr) {
    conf.set(YarnConfiguration.RM_ADDRESS, rmAddr);
  }

  public static void setRmSchedulerAddress(Configuration conf, String rmAddr) {
    conf.set(YarnConfiguration.RM_SCHEDULER_ADDRESS, rmAddr);
  }

  public static boolean hasAppFinished(ApplicationReport report) {
    return report == null ||
           report.getYarnApplicationState().ordinal() >=
           YarnApplicationState.FINISHED.ordinal();
  }

  public static String containerToString(Container container) {
    if (container == null) {
      return "null container";
    }
    return String.format(Locale.ENGLISH,
        "ContainerID=%s nodeID=%s http=%s priority=%s resource=%s",
        container.getId(),
        container.getNodeId(),
        container.getNodeHttpAddress(),
        container.getPriority(),
        container.getResource());
  }

  /**
   * convert an AM report to a string for diagnostics
   * @param report the report
   * @return the string value
   */
  public static String reportToString(ApplicationReport report) {
    if (report == null) {
      return "Null application report";
    }

    return "App " + report.getName() + "/" + report.getApplicationType() +
           "# " +
           report.getApplicationId() + " user " + report.getUser() +
           " is in state " + report.getYarnApplicationState() +
           " RPC: " + report.getHost() + ":" + report.getRpcPort() +
           " URL" + report.getOriginalTrackingUrl();
  }

  /**
   * Convert a YARN URL into a string value of a normal URL
   * @param url URL
   * @return string representatin
   */
  public static String stringify(org.apache.hadoop.yarn.api.records.URL url) {
    StringBuilder builder = new StringBuilder();
    builder.append(url.getScheme()).append("://");
    if (url.getHost() != null) {
      builder.append(url.getHost()).append(":").append(url.getPort());
    }
    builder.append(url.getFile());
    return builder.toString();
  }

  public static int findFreePort(int start, int limit) {
    if (start == 0) {
      //bail out if the default is "dont care"
      return 0;
    }
    int found = 0;
    int port = start;
    int finish = start + limit;
    while (found == 0 && port < finish) {
      if (isPortAvailable(port)) {
        found = port;
      } else {
        port++;
      }
    }
    return found;
  }

  /**
   * See if a port is available for listening on by trying to listen
   * on it and seeing if that works or fails.
   * @param port port to listen to
   * @return true if the port was available for listening on
   */
  public static boolean isPortAvailable(int port) {
    try {
      ServerSocket socket = new ServerSocket(port);
      socket.close();
      return true;
    } catch (IOException e) {
      return false;
    }
  }

  /**
   * Build the environment map from a role option map, finding all entries
   * beginning with "env.", adding them to a map of (prefix-removed)
   * env vars
   * @param roleOpts role options. This can be null, meaning the
   * role is undefined
   * @return a possibly empty map of environment variables.
   */
  public static Map<String, String> buildEnvMap(Map<String, String> roleOpts) {
    Map<String, String> env = new HashMap<String, String>();
    if (roleOpts != null) {
      for (Map.Entry<String, String> entry : roleOpts.entrySet()) {
        String key = entry.getKey();
        if (key.startsWith(RoleKeys.ENV_PREFIX)) {
          String envName = key.substring(RoleKeys.ENV_PREFIX.length());
          if (!envName.isEmpty()) {
            env.put(envName, entry.getValue());
          }
        }
      }
    }
    return env;
  }

  /**
   * Apply a set of command line options to a cluster role map
   * @param clusterRoleMap cluster role map to merge onto
   * @param commandOptions command opts
   */
  public static void applyCommandLineRoleOptsToRoleMap(
      Map<String, Map<String, String>> clusterRoleMap,
      Map<String, Map<String, String>> commandOptions) {
    for (Map.Entry<String, Map<String, String>> entry : commandOptions.entrySet()) {
      String key = entry.getKey();
      Map<String, String> optionMap = entry.getValue();
      Map<String, String> existingMap = clusterRoleMap.get(key);
      if (existingMap == null) {
        existingMap = new HashMap<String, String>();
      }
      log.debug("Overwriting role options with command line values {}",
          stringifyMap(optionMap));
      mergeMap(existingMap, optionMap);
      //set or overwrite the role
      clusterRoleMap.put(key, existingMap);
    }
  }

  /**
   * verify that the supplied cluster name is valid
   * @param clustername cluster name
   * @throws BadCommandArgumentsException if it is invalid
   */
  public static void validateClusterName(String clustername) throws
      BadCommandArgumentsException {
    if (!isClusternameValid(clustername)) {
      throw new BadCommandArgumentsException(
          "Illegal cluster name: " + clustername);
    }
  }

  /**
   * Verify that a Kerberos principal has been set -if not fail
   * with an error message that actually tells you what is missing
   * @param conf configuration to look at
   * @param principal key of principal
   * @throws BadConfigException if the key is not set
   */
  public static void verifyPrincipalSet(Configuration conf,
      String principal) throws
      BadConfigException {
    String principalName = conf.get(principal);
    if (principalName == null) {
      throw new BadConfigException("Unset Kerberos principal : %s",
          principal);
    }
    log.debug("Kerberos princial {}={}", principal, principalName);
  }

  /**
   * Flag to indicate whether the cluster is in secure mode
   * @param conf configuration to look at
   * @return true if the slider client/service should be in secure mode
   */
  public static boolean isHadoopClusterSecure(Configuration conf) {
    return SecurityUtil.getAuthenticationMethod(conf) !=
           UserGroupInformation.AuthenticationMethod.SIMPLE;
  }

  /**
   * Init security if the cluster configuration declares the cluster is secure
   * @param conf configuration to look at
   * @return true if the cluster is secure
   * @throws IOException cluster is secure
   * @throws SliderException the configuration/process is invalid
   */
  public static boolean maybeInitSecurity(Configuration conf) throws
      IOException,
      SliderException {
    boolean clusterSecure = isHadoopClusterSecure(conf);
    if (clusterSecure) {
      log.debug("Enabling security");
      initProcessSecurity(conf);
    }
    return clusterSecure;
  }

  /**
   * Turn on security. This is setup to only run once.
   * @param conf configuration to build up security
   * @return true if security was initialized in this call
   * @throws IOException IO/Net problems
   * @throws BadConfigException the configuration and system state are inconsistent
   */
  public static boolean initProcessSecurity(Configuration conf) throws
      IOException,
      SliderException {

    if (processSecurityAlreadyInitialized.compareAndSet(true, true)) {
      //security is already inited
      return false;
    }

    log.info("JVM initialized into secure mode with kerberos realm {}",
        SliderUtils.getKerberosRealm());
    //this gets UGI to reset its previous world view (i.e simple auth)
    //security
    log.debug("java.security.krb5.realm={}",
        System.getProperty(JAVA_SECURITY_KRB5_REALM, ""));
    log.debug("java.security.krb5.kdc={}",
        System.getProperty(JAVA_SECURITY_KRB5_KDC, ""));
    log.debug("hadoop.security.authentication={}",
        conf.get(CommonConfigurationKeysPublic.HADOOP_SECURITY_AUTHENTICATION));
    log.debug("hadoop.security.authorization={}",
        conf.get(CommonConfigurationKeysPublic.HADOOP_SECURITY_AUTHORIZATION));
/*    SecurityUtil.setAuthenticationMethod(
        UserGroupInformation.AuthenticationMethod.KERBEROS, conf);*/
    UserGroupInformation.setConfiguration(conf);
    UserGroupInformation authUser = UserGroupInformation.getCurrentUser();
    log.debug("Authenticating as {}", authUser);
    log.debug("Login user is {}", UserGroupInformation.getLoginUser());
    if (!UserGroupInformation.isSecurityEnabled()) {
      throw new SliderException(LauncherExitCodes.EXIT_UNAUTHORIZE,
          "Although secure mode is enabled," +
         "the application has already set up its user as an insecure entity %s",
          authUser);
    }
    if (authUser.getAuthenticationMethod() ==
        UserGroupInformation.AuthenticationMethod.SIMPLE) {
      throw new BadConfigException("Auth User is not Kerberized %s" +
         " -security has already been set up with the wrong authentication method. "
         + "This can occur if a file system has already been created prior to the loading of "
         + "the security configuration.",
          authUser);

    }

    SliderUtils.verifyPrincipalSet(conf, YarnConfiguration.RM_PRINCIPAL);
    SliderUtils.verifyPrincipalSet(conf, SliderXmlConfKeys.DFS_NAMENODE_KERBEROS_PRINCIPAL_KEY);
    return true;
  }

  /**
   * Force an early login: This catches any auth problems early rather than
   * in RPC operations
   * @throws IOException if the login fails
   */
  public static void forceLogin() throws IOException {
    if (UserGroupInformation.isSecurityEnabled()) {
      if (UserGroupInformation.isLoginKeytabBased()) {
        UserGroupInformation.getLoginUser().reloginFromKeytab();
      } else {
        UserGroupInformation.getLoginUser().reloginFromTicketCache();
      }
    }
  }

  /**
   * Submit a JAR containing a specific class and map it
   * @param providerResources provider map to build up
   * @param sliderFileSystem remote fs
   * @param clazz class to look for
   * @param libdir lib directory
   * @param jarName <i>At the destination</i>
   * @return the local resource ref
   * @throws IOException trouble copying to HDFS
   */
  public static LocalResource putJar(Map<String, LocalResource> providerResources,
      SliderFileSystem sliderFileSystem,
      Class clazz,
      Path tempPath,
      String libdir,
      String jarName
  )
      throws IOException, SliderException {
    LocalResource res = sliderFileSystem.submitJarWithClass(
        clazz,
        tempPath,
        libdir,
        jarName);
    providerResources.put(libdir + "/" + jarName, res);
    return res;
  }

  /**
   * Submit a JAR containing and map it
   * @param providerResources provider map to build up
   * @param sliderFileSystem remote fs
   * @param libDir lib directory
   * @param srcPath copy jars from
   * @throws IOException, SliderException trouble copying to HDFS
   */
  public static void putAllJars(Map<String, LocalResource> providerResources,
                                SliderFileSystem sliderFileSystem,
                                Path tempPath,
                                String libDir,
                                String srcPath
  )
      throws IOException, SliderException {
    log.info("Loading all dependencies from {}", srcPath);
    if (SliderUtils.isSet(srcPath)) {
      File srcFolder = new File(srcPath);
      FilenameFilter jarFilter = createJarFilter();
      File[] listOfJars = srcFolder.listFiles(jarFilter);
      for (File jarFile : listOfJars) {
        LocalResource res = sliderFileSystem.submitFile(jarFile, tempPath, libDir, jarFile.getName());
        providerResources.put(libDir + "/" + jarFile.getName(), res);
      }
    }
  }

  /**
<<<<<<< HEAD
=======
   * Accept all filenames ending with {@code .jar}
   * @return a filename filter
   */
  public static FilenameFilter createJarFilter() {
    return new FilenameFilter() {
      public boolean accept(File dir, String name) {
        return name.toLowerCase(Locale.ENGLISH).endsWith(".jar");
      }
    };
  }

  /**
>>>>>>> 058e64d4
   * Submit the AM tar.gz containing all dependencies and map it
   * @param providerResources provider map to build up
   * @param sliderFileSystem remote fs
   * @throws IOException, SliderException trouble copying to HDFS
   */
  public static void putAmTarGzipAndUpdate(
      Map<String, LocalResource> providerResources,
      SliderFileSystem sliderFileSystem
  ) throws IOException, SliderException {
    log.info("Loading all dependencies from {}{}",
        SliderKeys.SLIDER_DEPENDENCY_TAR_GZ_FILE_NAME,
        SliderKeys.SLIDER_DEPENDENCY_TAR_GZ_FILE_EXT);
    sliderFileSystem.submitTarGzipAndUpdate(providerResources);
  }

  public static Map<String, Map<String, String>> deepClone(Map<String, Map<String, String>> src) {
    Map<String, Map<String, String>> dest =
        new HashMap<String, Map<String, String>>();
    for (Map.Entry<String, Map<String, String>> entry : src.entrySet()) {
      dest.put(entry.getKey(), stringMapClone(entry.getValue()));
    }
    return dest;
  }

  public static Map<String, String> stringMapClone(Map<String, String> src) {
    Map<String, String> dest = new HashMap<String, String>();
    return mergeEntries(dest, src.entrySet());
  }

  /**
   * List a directory in the local filesystem
   * @param dir directory
   * @return a listing, one to a line
   */
  public static String listDir(File dir) {
    if (dir == null) {
      return "";
    }
    StringBuilder builder = new StringBuilder();
    String[] confDirEntries = dir.list();
    for (String entry : confDirEntries) {
      builder.append(entry).append("\n");
    }
    return builder.toString();
  }

  /**
   * Create a file:// path from a local file
   * @param file file to point the path
   * @return a new Path
   */
  public static Path createLocalPath(File file) {
    return new Path(file.toURI());
  }

  /**
   * Get the current user -relays to
   * {@link UserGroupInformation#getCurrentUser()}
   * with any Slider-specific post processing and exception handling
   * @return user info
   * @throws IOException on a failure to get the credentials
   */
  public static UserGroupInformation getCurrentUser() throws IOException {

    try {
      UserGroupInformation currentUser = UserGroupInformation.getCurrentUser();
      return currentUser;
    } catch (IOException e) {
      log.info("Failed to get user info", e);
      throw e;
    }
  }

  public static String getKerberosRealm() {
    try {
      return KerberosUtil.getDefaultRealm();
    } catch (Exception e) {
      log.debug("introspection into JVM internals failed", e);
      return "(unknown)";

    }
  }

  /**
   * Register the client resource in
   * {@link SliderKeys#SLIDER_CLIENT_XML}
   * for Configuration instances.
   *
   * @return true if the resource could be loaded
   */
  public static URL registerClientResource() {
    return ConfigHelper.registerDefaultResource(SliderKeys.SLIDER_CLIENT_XML);
  }
  
  /**
   * Attempt to load the slider client resource. If the
   * resource is not on the CP an empty config is returned.
   * @return a config
   */
  public static Configuration loadSliderClientXML() {
    return ConfigHelper.loadFromResource(SliderKeys.SLIDER_CLIENT_XML);
  }

  /**
   * Convert a char sequence to a string.
   * This ensures that comparisions work
   * @param charSequence source
   * @return the string equivalent
   */
  public static String sequenceToString(CharSequence charSequence) {
    StringBuilder stringBuilder = new StringBuilder(charSequence);
    return stringBuilder.toString();
  }

  /**
   * Build up the classpath for execution
   * -behaves very differently on a mini test cluster vs a production
   * production one.
   *
   * @param sliderConfDir relative path to the dir containing slider config
   *                      options to put on the classpath -or null
   * @param libdir directory containing the JAR files
   * @param config the configuration
   * @param usingMiniMRCluster flag to indicate the MiniMR cluster is in use
   * (and hence the current classpath should be used, not anything built up)
   * @return a classpath
   */
  public static ClasspathConstructor buildClasspath(String sliderConfDir,
      String libdir,
      Configuration config,
      SliderFileSystem sliderFileSystem,
      boolean usingMiniMRCluster) {

    ClasspathConstructor classpath = new ClasspathConstructor();

    // add the runtime classpath needed for tests to work
    if (usingMiniMRCluster) {
      // for mini cluster we pass down the java CP properties
      // and nothing else
      classpath.appendAll(classpath.localJVMClasspath());
    } else {
      if (sliderConfDir != null) {
        classpath.addClassDirectory(sliderConfDir);
      }
      classpath.addLibDir(libdir);
      if (sliderFileSystem.isFile(sliderFileSystem.getDependencyTarGzip())) {
        classpath.addLibDir(SliderKeys.SLIDER_DEPENDENCY_LOCALIZED_DIR_LINK);
      } else {
        log.info(
            "For faster submission of apps, upload dependencies using cmd {} {}",
            SliderActions.ACTION_DEPENDENCY, Arguments.ARG_UPLOAD);
      }
      classpath.addRemoteClasspathEnvVar();
      classpath.append(ApplicationConstants.Environment.HADOOP_CONF_DIR.$$());
    }
    return classpath;
  }

  /**
   * Verify that a path refers to a directory. If not
   * logs the parent dir then throws an exception
   * @param dir the directory
   * @param errorlog log for output on an error
   * @throws FileNotFoundException if it is not a directory
   */
  public static void verifyIsDir(File dir, Logger errorlog) throws
      FileNotFoundException {
    if (!dir.exists()) {
      errorlog.warn("contents of {}: {}", dir,
          listDir(dir.getParentFile()));
      throw new FileNotFoundException(dir.toString());
    }
    if (!dir.isDirectory()) {
      errorlog.info("contents of {}: {}", dir,
          listDir(dir.getParentFile()));
      throw new FileNotFoundException(
          "Not a directory: " + dir);
    }
  }

  /**
   * Verify that a file exists
   * @param file file
   * @param errorlog log for output on an error
   * @throws FileNotFoundException
   */
  public static void verifyFileExists(File file, Logger errorlog) throws
      FileNotFoundException {
    if (!file.exists()) {
      errorlog.warn("contents of {}: {}", file,
          listDir(file.getParentFile()));
      throw new FileNotFoundException(file.toString());
    }
    if (!file.isFile()) {
      throw new FileNotFoundException("Not a file: " + file.toString());
    }
  }

  /**
   * verify that a config option is set
   * @param configuration config
   * @param key key
   * @return the value, in case it needs to be verified too
   * @throws BadConfigException if the key is missing
   */
  public static String verifyOptionSet(Configuration configuration, String key,
      boolean allowEmpty) throws BadConfigException {
    String val = configuration.get(key);
    if (val == null) {
      throw new BadConfigException(
          "Required configuration option \"%s\" not defined ", key);
    }
    if (!allowEmpty && val.isEmpty()) {
      throw new BadConfigException(
          "Configuration option \"%s\" must not be empty", key);
    }
    return val;
  }

  /**
   * Verify that a keytab property is defined and refers to a non-empty file
   *
   * @param siteConf configuration
   * @param prop property to look for
   * @return the file referenced
   * @throws BadConfigException on a failure
   */
  public static File verifyKeytabExists(Configuration siteConf,
      String prop) throws
      BadConfigException {
    String keytab = siteConf.get(prop);
    if (keytab == null) {
      throw new BadConfigException("Missing keytab property %s",
          prop);

    }
    File keytabFile = new File(keytab);
    if (!keytabFile.exists()) {
      throw new BadConfigException("Missing keytab file %s defined in %s",
          keytabFile,
          prop);
    }
    if (keytabFile.length() == 0 || !keytabFile.isFile()) {
      throw new BadConfigException("Invalid keytab file %s defined in %s",
          keytabFile,
          prop);
    }
    return keytabFile;
  }

  /**
   * Convert an epoch time to a GMT time. This
   * uses the deprecated Date.toString() operation,
   * so is in one place to reduce the number of deprecation warnings.
   * @param time timestamp
   * @return string value as ISO-9601
   */
  @SuppressWarnings({"CallToDateToString", "deprecation"})
  public static String toGMTString(long time) {
    return new Date(time).toGMTString();
  }

  /**
   * Add the cluster build information; this will include Hadoop details too
   * @param info cluster info
   * @param prefix prefix for the build info
   */
  public static void addBuildInfo(Map<String, String> info, String prefix) {

    Properties props = SliderVersionInfo.loadVersionProperties();
    info.put(prefix + "." + SliderVersionInfo.APP_BUILD_INFO, props.getProperty(
        SliderVersionInfo.APP_BUILD_INFO));
    info.put(prefix + "." + SliderVersionInfo.HADOOP_BUILD_INFO,
        props.getProperty(SliderVersionInfo.HADOOP_BUILD_INFO));

    info.put(prefix + "." + SliderVersionInfo.HADOOP_DEPLOYED_INFO,
        VersionInfo.getBranch() + " @" + VersionInfo.getSrcChecksum());
  }

  /**
   * Set the time for an information (human, machine) timestamp pair of fields.
   * The human time is the time in millis converted via the {@link Date} class.
   * @param info info fields
   * @param keyHumanTime name of human time key
   * @param keyMachineTime name of machine time
   * @param time timestamp
   */
  public static void setInfoTime(Map info,
      String keyHumanTime,
      String keyMachineTime,
      long time) {
    info.put(keyHumanTime, SliderUtils.toGMTString(time));
    info.put(keyMachineTime, Long.toString(time));
  }

  public static Path extractImagePath(CoreFileSystem fs,
      MapOperations internalOptions) throws
      SliderException, IOException {
    Path imagePath;
    String imagePathOption =
        internalOptions.get(InternalKeys.INTERNAL_APPLICATION_IMAGE_PATH);
    String appHomeOption =
        internalOptions.get(InternalKeys.INTERNAL_APPLICATION_HOME);
    if (!isUnset(imagePathOption)) {
      if (!isUnset(appHomeOption)) {
        throw new BadClusterStateException(
            ErrorStrings.E_BOTH_IMAGE_AND_HOME_DIR_SPECIFIED);
      }
      imagePath = fs.createPathThatMustExist(imagePathOption);
    } else {
      imagePath = null;
      if (isUnset(appHomeOption)) {
        throw new BadClusterStateException(
            ErrorStrings.E_NO_IMAGE_OR_HOME_DIR_SPECIFIED);
      }
    }
    return imagePath;
  }

  /**
   * trigger a  JVM halt with no clean shutdown at all
   * @param status status code for exit
   * @param text text message
   * @param delay delay in millis
   * @return the timer (assuming the JVM hasn't halted yet)
   *
   */
  public static Timer haltAM(int status, String text, int delay) {

    Timer timer = new Timer("halt timer", false);
    timer.schedule(new DelayedHalt(status, text), delay);
    return timer;
  }

  public static String propertiesToString(Properties props) {
    TreeSet<String> keys = new TreeSet<String>(props.stringPropertyNames());
    StringBuilder builder = new StringBuilder();
    for (String key : keys) {
      builder.append(key)
             .append("=")
             .append(props.getProperty(key))
             .append("\n");
    }
    return builder.toString();
  }

  /**
   * Add a subpath to an existing URL. This extends
   * the path, inserting a / between all entries
   * if needed.
   * @param base base path/URL
   * @param path subpath
   * @return base+"/"+subpath
   */
  public static String appendToURL(String base, String path) {
    StringBuilder fullpath = new StringBuilder(base);
    if (!base.endsWith("/")) {
      fullpath.append("/");
    }
    if (path.startsWith("/")) {
      fullpath.append(path.substring(1));
    } else {
      fullpath.append(path);
    }
    return fullpath.toString();
  }

  /**
   * Append a list of paths, inserting "/" signs as appropriate
   * @param base base path/URL
   * @param paths subpaths
   * @return base+"/"+paths[0]+"/"+paths[1]...
   */
  public static String appendToURL(String base, String... paths) {
    String result = base;
    for (String path : paths) {
      result = appendToURL(result, path);
    }
    return result;
  }


  /**
   * Truncate the given string to a maximum length provided
   * with a pad (...) added to the end if expected size if more than 10.
   * @param toTruncate string to truncate; may be null
   * @param maxSize maximum size
   * @return the truncated/padded string. 
   */
  public static String truncate(String toTruncate, int maxSize) {
    if (toTruncate == null || maxSize < 1
        || toTruncate.length() <= maxSize) {
      return toTruncate;
    }

    String pad = "...";
    if (maxSize < 10) {
      pad = "";
    }
    return toTruncate.substring(0, maxSize - pad.length()).concat(pad);
  }

  /**
   * Get a string node label value from a node report
   * @param report node report
   * @return a single trimmed label or ""
   */
  public static String extractNodeLabel(NodeReport report) {
    Set<String> newlabels = report.getNodeLabels();
    if (newlabels != null && !newlabels.isEmpty()) {
      return newlabels.iterator().next().trim();
    } else {
      return "";
    }
  }

  /**
   * Callable for async/scheduled halt
   */
  public static class DelayedHalt extends TimerTask {
    private final int status;
    private final String text;

    public DelayedHalt(int status, String text) {
      this.status = status;
      this.text = text;
    }

    @Override
    public void run() {
      try {
        ExitUtil.halt(status, text);
        //this should never be reached
      } catch (ExitUtil.HaltException e) {
        log.info("Halt failed");
      }
    }
  }

  /**
   * A compareTo function that converts the result of a long
   * comparision into the integer that <code>Comparable</code>
   * expects.
   * @param left left side
   * @param right right side
   * @return -1, 0, 1 depending on the diff
   */
  public static int compareTo(long left, long right) {
    long diff = left - right;
    if (diff < 0) {
      return -1;
    }
    if (diff > 0) {
      return 1;
    }
    return 0;
  }

  /**
   * Given a source folder create zipped file
   *
   * @param srcFolder
   * @param zipFile
   *
   * @throws IOException
   */
  public static void zipFolder(File srcFolder, File zipFile) throws IOException {
    log.info("Zipping folder {} to {}", srcFolder.getAbsolutePath(), zipFile.getAbsolutePath());
    List<String> files = new ArrayList<>();
    generateFileList(files, srcFolder, srcFolder, true);

    byte[] buffer = new byte[1024];

    try (FileOutputStream fos = new FileOutputStream(zipFile)) {
      try (ZipOutputStream zos = new ZipOutputStream(fos)) {

        for (String file : files) {
          ZipEntry ze = new ZipEntry(file);
          zos.putNextEntry(ze);
          try (FileInputStream in = new FileInputStream(srcFolder + File.separator + file)) {
            int len;
            while ((len = in.read(buffer)) > 0) {
              zos.write(buffer, 0, len);
            }
          }
        }
      }
    }
  }

  /**
   * Given a source folder create a tar.gz file
   * 
   * @param srcFolder
   * @param tarGzipFile
   * 
   * @throws IOException
   */
  public static void tarGzipFolder(File srcFolder, File tarGzipFile,
      FilenameFilter filter) throws IOException {
    log.info("Tar-gzipping folder {} to {}", srcFolder.getAbsolutePath(),
        tarGzipFile.getAbsolutePath());
    List<String> files = new ArrayList<>();
    generateFileList(files, srcFolder, srcFolder, true, filter);

    TarArchiveOutputStream taos = null;
    try {
      taos = new TarArchiveOutputStream(new GZIPOutputStream(
          new BufferedOutputStream(new FileOutputStream(tarGzipFile))));
      for (String file : files) {
        File srcFile = new File(srcFolder, file);
        TarArchiveEntry tarEntry = new TarArchiveEntry(
            srcFile, file);
        taos.putArchiveEntry(tarEntry);
        FileInputStream in = new FileInputStream(srcFile);
        try {
          org.apache.commons.io.IOUtils.copy(in, taos);
        } finally {
          if (in != null) {
            in.close();
          }
        }
        taos.flush();
        taos.closeArchiveEntry();
      }
    } finally {
      if (taos != null) {
        taos.close();
      }
    }
  }

  /**
   * Retrieve the HDP version if it is an HDP cluster, or null otherwise
   * 
   * @return HDP version
   */
  public static String getHdpVersion() {
    return System.getenv(SliderKeys.HDP_VERSION_PROP_NAME);
  }

  /**
   * Query to find if it is an HDP cluster
   * 
   * @return true if this is invoked in an HDP cluster or false otherwise
   */
  public static boolean isHdp() {
    return StringUtils.isNotEmpty(getHdpVersion()) ? true : false;
  }

  /**
   * Retrieve the version of the current Slider install
   * 
   * @return the version string of the Slider release
   */
  public static String getSliderVersion() {
    if (isHdp()) {
      return getHdpVersion();
    } else {
      Properties props = SliderVersionInfo.loadVersionProperties();
      return props.getProperty(SliderVersionInfo.APP_VERSION);
    }
  }

  private static void generateFileList(List<String> fileList, File node,
      File rootFolder, Boolean relative) {
    generateFileList(fileList, node, rootFolder, relative, null);
  }

  private static void generateFileList(List<String> fileList, File node,
      File rootFolder, Boolean relative, FilenameFilter filter) {
    if (node.isFile()) {
      String fileFullPath = node.toString();
      if (relative) {
        fileList.add(fileFullPath.substring(rootFolder.toString().length() + 1,
            fileFullPath.length()));
      } else {
        fileList.add(fileFullPath);
      }
    }

    if (node.isDirectory()) {
      String[] subNode = node.list(filter);
      for (String filename : subNode) {
        generateFileList(fileList, new File(node, filename), rootFolder,
            relative, filter);
      }
    }
  }

  /**
   * This wraps ApplicationReports and generates a string version
   * iff the toString() operator is invoked
   */
  public static class OnDemandReportStringifier {
    private final ApplicationReport report;

    public OnDemandReportStringifier(ApplicationReport report) {
      this.report = report;
    }

    @Override
    public String toString() {
      return appReportToString(report, "\n");
    }
  }

  public static InputStream getApplicationResourceInputStream(FileSystem fs,
      Path appPath,
      String entry)
      throws IOException {
    InputStream is = null;
    FSDataInputStream appStream = null;
    try {
      appStream = fs.open(appPath);
      ZipArchiveInputStream zis = new ZipArchiveInputStream(appStream);
      ZipArchiveEntry zipEntry;
      boolean done = false;
      while (!done && (zipEntry = zis.getNextZipEntry()) != null) {
        if (entry.equals(zipEntry.getName())) {
          int size = (int) zipEntry.getSize();
          if (size != -1) {
            log.info("Reading {} of size {}", zipEntry.getName(),
                zipEntry.getSize());
            byte[] content = new byte[size];
            int offset = 0;
            while (offset < size) {
              offset += zis.read(content, offset, size - offset);
            }
            is = new ByteArrayInputStream(content);
          } else {
            log.debug("Size unknown. Reading {}", zipEntry.getName());
            ByteArrayOutputStream baos = new ByteArrayOutputStream();
            while (true) {
              int byteRead = zis.read();
              if (byteRead == -1) {
                break;
              }
              baos.write(byteRead);
            }
            is = new ByteArrayInputStream(baos.toByteArray());
          }
          done = true;
        }
      }
    } finally {
      IOUtils.closeStream(appStream);
    }

    return is;
  }

  /**
   * Check for any needed libraries being present. On Unix none are needed;
   * on windows they must be present
   * @return true if all is well
   */
  public static String checkForRequiredNativeLibraries() {

    if (!Shell.WINDOWS) {
      return "";
    }
    StringBuilder errorText = new StringBuilder("");
    if (!NativeIO.isAvailable()) {
      errorText.append("No native IO library. ");
    }
    try {
      String path = Shell.getQualifiedBinPath(WINUTILS);
      log.debug("winutils is at {}", path);
    } catch (IOException e) {
      errorText.append("No " + WINUTILS);
      log.warn("No winutils: {}", e, e);
    }
    try {
      File target = new File("target");
      FileUtil.canRead(target);
    } catch (UnsatisfiedLinkError e) {
      log.warn("Failing to link to native IO methods: {}", e, e);
      errorText.append("No native IO methods");
    }
    return errorText.toString();
  }

  /**
   * Strictly verify that windows utils is present.
   * Checks go as far as opening the file and looking for
   * the headers. 
   * @throws IOException on any problem reading the file
   * @throws FileNotFoundException if the file is not considered valid
   */
  public static void maybeVerifyWinUtilsValid() throws
      IOException,
      SliderException {
    String errorText = SliderUtils.checkForRequiredNativeLibraries();
    if (!errorText.isEmpty()) {
      throw new BadClusterStateException(errorText);
    }
  }

  public static void verifyIsFile(String program, File exe) throws
      FileNotFoundException {
    if (!exe.isFile()) {
      throw new FileNotFoundException(program
                                      + " at " + exe
                                      + " is not a file");

    }
  }

  public static void verifyFileSize(String program,
      File exe,
      int minFileSize) throws FileNotFoundException {
    if (exe.length() < minFileSize) {
      throw new FileNotFoundException(program
                                      + " at " + exe
                                      + " is too short to be an executable");
    }
  }

  /**
   * Look for the windows executable and check it has the right headers.
   * <code>File.canRead()</code> doesn't work on windows, so the reading
   * is mandatory.
   *
   * @param program program name for errors
   * @param exe executable
   * @throws IOException IOE
   */
  public static void verifyWindowsExe(String program, File exe)
      throws IOException {
    verifyIsFile(program, exe);

    verifyFileSize(program, exe, 0x100);

    // now read two bytes and verify the header.

    FileReader reader = null;
    try {
      int[] header = new int[2];
      reader = new FileReader(exe);
      header[0] = reader.read();
      header[1] = reader.read();
      if ((header[0] != 'M' || header[1] != 'Z')) {
        throw new FileNotFoundException(program
                                        + " at " + exe
                                        + " is not a windows executable file");
      }
    } finally {
      IOUtils.closeStream(reader);
    }
  }

  /**
   * Verify that a Unix exe works
   * @param program program name for errors
   * @param exe executable
   * @throws IOException IOE

   */
  public static void verifyUnixExe(String program, File exe)
      throws IOException {
    verifyIsFile(program, exe);

    // read flag
    if (!exe.canRead()) {
      throw new IOException("Cannot read " + program + " at " + exe);
    }
    // exe flag
    if (!exe.canExecute()) {
      throw new IOException("Cannot execute " + program + " at " + exe);
    }
  }

  /**
   * Validate an executable
   * @param program program name for errors
   * @param exe program to look at
   * @throws IOException
   */
  public static void validateExe(String program, File exe) throws IOException {
    if (!Shell.WINDOWS) {
      verifyWindowsExe(program, exe);
    } else {
      verifyUnixExe(program, exe);
    }
  }

  /**
   * Write bytes to a file
   * @param outfile output file
   * @param data data to write
   * @param createParent flag to indicate that the parent dir should
   * be created
   * @throws IOException on any IO problem
   */
  public static void write(File outfile, byte[] data, boolean createParent)
      throws IOException {
    File parentDir = outfile.getParentFile();
    if (createParent) {
      parentDir.mkdirs();
    }
    SliderUtils.verifyIsDir(parentDir, log);
    FileOutputStream out = new FileOutputStream(outfile);
    try {
      out.write(data);
    } finally {
      IOUtils.closeStream(out);
    }

  }

  /**
   * Execute a command for a test operation
   * @param name name in error
   * @param status status code expected
   * @param timeoutMillis timeout in millis for process to finish
   * @param logger
   * @param outputString optional string to grep for (must not span a line)
   * @param commands commands   @return the process
   * @throws IOException on any failure.
   */
  public static ForkedProcessService execCommand(String name,
      int status,
      long timeoutMillis,
      Logger logger,
      String outputString,
      String... commands) throws IOException, SliderException {
    Preconditions.checkArgument(isSet(name), "no name");
    Preconditions.checkArgument(commands.length > 0, "no commands");
    Preconditions.checkArgument(isSet(commands[0]), "empty command");

    ForkedProcessService process;


    process = new ForkedProcessService(
        name,
        new HashMap<String, String>(),
        Arrays.asList(commands));
    process.setProcessLog(logger);
    process.init(new Configuration());
    String errorText = null;
    process.start();
    try {
      if (!process.waitForServiceToStop(timeoutMillis)) {
        throw new TimeoutException(
            "Process did not stop in " + timeoutMillis + "mS");
      }
      int exitCode = process.getExitCode();
      List<String> recentOutput = process.getRecentOutput();
      if (status != exitCode) {
        // error condition
        errorText = "Expected exit code={" + status + "}, "
                    + "actual exit code={" + exitCode + "}";
      } else {
        if (isSet(outputString)) {
          boolean found = false;
          for (String line : recentOutput) {
            if (line.contains(outputString)) {
              found = true;
              break;
            }
          }
          if (!found) {
            errorText = "Did not find \"" + outputString + "\""
                        + " in output";
          }
        }
      }
      if (errorText == null) {
        return process;
      }

    } catch (TimeoutException e) {
      errorText = e.toString();
    }
    // error text: non null ==> operation failed
    log.warn(errorText);
    List<String> recentOutput = process.getRecentOutput();
    for (String line : recentOutput) {
      log.info(line);
    }
    throw new SliderException(LauncherExitCodes.EXIT_OTHER_FAILURE,
        "Process %s failed: %s", name, errorText);

  }


  /**
   * Validate the slider client-side execution environment.
   * This looks for everything felt to be critical for execution, including
   * native binaries and other essential dependencies.
   * @param logger logger to log to on normal execution
   * @throws IOException on IO failures
   * @throws SliderException on validation failures
   */
  public static void validateSliderClientEnvironment(Logger logger) throws
      IOException,
      SliderException {
    maybeVerifyWinUtilsValid();
  }

  /**
   * Validate the slider server-side execution environment.
   * This looks for everything felt to be critical for execution, including
   * native binaries and other essential dependencies.
   * @param logger logger to log to on normal execution
   * @param dependencyChecks flag to indicate checks for agent dependencies
   * @throws IOException on IO failures
   * @throws SliderException on validation failures
   */
  public static void validateSliderServerEnvironment(Logger logger,
      boolean dependencyChecks) throws
      IOException,
      SliderException {
    maybeVerifyWinUtilsValid();
    if (dependencyChecks) {
      validatePythonEnv(logger);
      validateOpenSSLEnv(logger);
    }
  }

  public static void validateOpenSSLEnv(Logger logger) throws
      IOException,
      SliderException {
    execCommand(OPENSSL, 0, 5000, logger, "OpenSSL", OPENSSL, "version");
  }

  public static void validatePythonEnv(Logger logger) throws
      IOException,
      SliderException {
    execCommand(PYTHON, 0, 5000, logger, "Python", PYTHON, "-V");
  }

  /**
   * return the path to the currently running slider command
   *
   * @throws NullPointerException
   *             - If the pathname argument is null
   * @throws SecurityException
   *             - if a security manager exists and its checkPermission method
   *             doesn't allow getting the ProtectionDomain
   */
  public static String getCurrentCommandPath() {
    File f = new File(Slider.class.getProtectionDomain().getCodeSource()
                                  .getLocation().getPath());
    return f.getAbsolutePath();
  }

  /**
   * return the HDFS path where the application package has been uploaded
   * manually or by using slider client (install package command)
   * 
   * @param conf configuration
   * @return
   */
  public static String getApplicationDefinitionPath(ConfTreeOperations conf)
      throws BadConfigException {
    String appDefPath = conf.getGlobalOptions().getMandatoryOption(
        AgentKeys.APP_DEF);
    return appDefPath;
  }

  /**
   * return the path to the slider-client.xml used by the current running
   * slider command
   *
   * @throws SecurityException
   *             - if a security manager exists and its checkPermission method
   *             denies access to the class loader for the class
   */
  public static String getClientConfigPath() {
    URL path = ConfigHelper.class.getClassLoader().getResource(
        SliderKeys.SLIDER_CLIENT_XML);
    Preconditions.checkNotNull(path, "Failed to locate resource " + SliderKeys.SLIDER_CLIENT_XML);
    return path.toString();
  }

  /**
   * validate if slider-client.xml under the path can be opened
   *
   * @throws IOException
   *             : the file can't be found or open
   */
  public static void validateClientConfigFile() throws IOException {
    URL resURL = SliderVersionInfo.class.getClassLoader().getResource(
        SliderKeys.SLIDER_CLIENT_XML);
    if (resURL == null) {
      throw new IOException(
          "slider-client.xml doesn't exist on the path: "
          + getClientConfigPath());
    }

    try {
      InputStream inStream = resURL.openStream();
      if (inStream == null) {
        throw new IOException("slider-client.xml can't be opened");
      }
    } catch (IOException e) {
      throw new IOException("slider-client.xml can't be opened: "
                            + e.toString());
    }
  }

  /**
   * validate if a file on HDFS can be open
   *
   * @throws IOException the file can't be found or opened
   * @throws URISyntaxException
   */
  public static void validateHDFSFile(SliderFileSystem sliderFileSystem,
      String pathStr)
      throws IOException, URISyntaxException {
    URI pathURI = new URI(pathStr);
    InputStream inputStream =
        sliderFileSystem.getFileSystem().open(new Path(pathURI));
    if (inputStream == null) {
      throw new IOException("HDFS file " + pathStr + " can't be opened");
    }
  }

  /**
   * return the version and path of the JDK invoking the current running
   * slider command
   *
   * @throws SecurityException
   *             - if a security manager exists and its checkPropertyAccess
   *             method doesn't allow access to the specified system property.
   */
  public static String getJDKInfo() {
    String version = System.getProperty("java.version");
    String javaHome = System.getProperty("java.home");
    return
        "The version of the JDK invoking the current running slider command: "
        + version + "; The path to it is: " + javaHome;
  }

  /**
   * return a description of whether the current user has created credential
   * cache files from kerberos servers
   *
   * @throws IOException
   * @throws BadConfigException
   * @throws SecurityException
   *             - if a security manager exists and its checkPropertyAccess
   *             method doesn't allow access to the specified system property.
   */
  public static String checkCredentialCacheFile() throws IOException,
      BadConfigException {
    String result = null;
    if (!Shell.WINDOWS) {
      result = Shell.execCommand("klist");
    }
    return result;
  }

  /**
   * Compare the times of two applications: most recent app comes first
   * Specifically: the one whose start time value is greater.
   */
  private static class MostRecentlyStartedAppFirst
      implements Comparator<ApplicationReport>, Serializable {
    @Override
    public int compare(ApplicationReport r1, ApplicationReport r2) {
      long x = r1.getStartTime();
      long y = r2.getStartTime();
      return compareTwoLongsReverse(x, y);
    }
  }
  
  /**
   * Compare the times of two applications: most recent app comes first.
   * "Recent"== the app whose start time <i>or finish time</i> is the greatest.
   */
  private static class MostRecentlyStartedOrFinishedFirst
      implements Comparator<ApplicationReport>, Serializable {
    @Override
    public int compare(ApplicationReport r1, ApplicationReport r2) {
      long started1 = r1.getStartTime();
      long started2 = r2.getStartTime();
      long finished1 = r1.getFinishTime();
      long finished2 = r2.getFinishTime();
      long lastEvent1 = Math.max(started1, finished1);
      long lastEvent2 = Math.max(started2, finished2);
      return compareTwoLongsReverse(lastEvent1, lastEvent2);
    }
  }

  /**
   * Compare the times of two applications: most recently finished app comes first
   * Specifically: the one whose finish time value is greater.
   */
  private static class MostRecentAppFinishFirst
      implements Comparator<ApplicationReport>, Serializable {
    @Override
    public int compare(ApplicationReport r1, ApplicationReport r2) {
      long x = r1.getFinishTime();
      long y = r2.getFinishTime();
      return compareTwoLongsReverse(x, y);
    }
  }

  /**
   * Compare two long values for sorting. As the return value for 
   * comparators must be int, the simple value of <code>x-y</code>
   * is inapplicable
   * @param x x value
   * @param y y value
   * @return +ve if x is less than y, -ve if y is greater than x; 0 for equality
   */
  public static int compareTwoLongsReverse(long x, long y) {
    return (x < y) ? 1 : ((x == y) ? 0 : -1);
  }

  public static String getSystemEnv(String property) {
    return System.getenv(property);
  }

  public static Map<String, String> getSystemEnv() {
    return System.getenv();
  }

  public static String requestToString(AMRMClient.ContainerRequest request) {
    Preconditions.checkArgument(request != null, "Null request");
    StringBuilder buffer = new StringBuilder(request.toString());
    buffer.append("; ");
    buffer.append("relaxLocality=").append(request.getRelaxLocality()).append("; ");
    String labels = request.getNodeLabelExpression();
    if (labels != null) {
      buffer.append("nodeLabels=").append(labels).append("; ");
    }
    List<String> nodes = request.getNodes();
    if (nodes != null) {
      buffer.append("Nodes = [ ");
      int size = nodes.size();
      for (int i = 0; i < Math.min(NODE_LIST_LIMIT, size); i++) {
        buffer.append(nodes.get(i)).append(' ');
      }
      if (size > NODE_LIST_LIMIT) {
        buffer.append(String.format("...(total %d entries)", size));
      }
      buffer.append("]; ");
    }
    List<String> racks = request.getRacks();
    if (racks != null) {
      buffer.append("racks = [")
          .append(join(racks, ", ", false))
          .append("]; ");
    }
    return buffer.toString();
  }
}<|MERGE_RESOLUTION|>--- conflicted
+++ resolved
@@ -1361,8 +1361,6 @@
   }
 
   /**
-<<<<<<< HEAD
-=======
    * Accept all filenames ending with {@code .jar}
    * @return a filename filter
    */
@@ -1375,7 +1373,6 @@
   }
 
   /**
->>>>>>> 058e64d4
    * Submit the AM tar.gz containing all dependencies and map it
    * @param providerResources provider map to build up
    * @param sliderFileSystem remote fs
