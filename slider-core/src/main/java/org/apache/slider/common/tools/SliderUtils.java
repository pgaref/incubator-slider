/*
 * Licensed to the Apache Software Foundation (ASF) under one
 * or more contributor license agreements.  See the NOTICE file
 * distributed with this work for additional information
 * regarding copyright ownership.  The ASF licenses this file
 * to you under the Apache License, Version 2.0 (the
 * "License"); you may not use this file except in compliance
 * with the License.  You may obtain a copy of the License at
 *
 *     http://www.apache.org/licenses/LICENSE-2.0
 *
 * Unless required by applicable law or agreed to in writing, software
 * distributed under the License is distributed on an "AS IS" BASIS,
 * WITHOUT WARRANTIES OR CONDITIONS OF ANY KIND, either express or implied.
 * See the License for the specific language governing permissions and
 * limitations under the License.
 */

package org.apache.slider.common.tools;

import com.google.common.base.Preconditions;

import org.apache.commons.compress.archivers.tar.TarArchiveEntry;
import org.apache.commons.compress.archivers.tar.TarArchiveOutputStream;
import org.apache.commons.compress.archivers.zip.ZipArchiveEntry;
import org.apache.commons.compress.archivers.zip.ZipArchiveInputStream;
import org.apache.commons.io.output.ByteArrayOutputStream;
import org.apache.commons.lang.StringUtils;
import org.apache.hadoop.conf.Configuration;
import org.apache.hadoop.fs.CommonConfigurationKeysPublic;
import org.apache.hadoop.fs.FSDataInputStream;
import org.apache.hadoop.fs.FileStatus;
import org.apache.hadoop.fs.FileSystem;
import org.apache.hadoop.fs.FileUtil;
import org.apache.hadoop.fs.GlobFilter;
import org.apache.hadoop.fs.Path;
import org.apache.hadoop.fs.permission.FsPermission;
import org.apache.hadoop.io.IOUtils;
import org.apache.hadoop.io.nativeio.NativeIO;
import org.apache.hadoop.net.NetUtils;
import org.apache.hadoop.security.SecurityUtil;
import org.apache.hadoop.security.UserGroupInformation;
import org.apache.hadoop.util.ExitUtil;
import org.apache.hadoop.util.Shell;
import org.apache.hadoop.util.VersionInfo;
import org.apache.hadoop.yarn.api.ApplicationConstants;
import org.apache.hadoop.yarn.api.records.ApplicationReport;
import org.apache.hadoop.yarn.api.records.Container;
import org.apache.hadoop.yarn.api.records.LocalResource;
import org.apache.hadoop.yarn.api.records.NodeReport;
import org.apache.hadoop.yarn.api.records.YarnApplicationState;
import org.apache.hadoop.yarn.client.api.AMRMClient;
import org.apache.hadoop.yarn.conf.YarnConfiguration;
import org.apache.slider.Slider;
import org.apache.slider.api.InternalKeys;
import org.apache.slider.api.RoleKeys;
import org.apache.slider.api.types.ContainerInformation;
import org.apache.slider.common.SliderKeys;
import org.apache.slider.common.SliderXmlConfKeys;
import org.apache.slider.common.params.Arguments;
import org.apache.slider.common.params.SliderActions;
import org.apache.slider.core.conf.ConfTreeOperations;
import org.apache.slider.core.conf.MapOperations;
import org.apache.slider.core.exceptions.BadClusterStateException;
import org.apache.slider.core.exceptions.BadCommandArgumentsException;
import org.apache.slider.core.exceptions.BadConfigException;
import org.apache.slider.core.exceptions.ErrorStrings;
import org.apache.slider.core.exceptions.SliderException;
import org.apache.slider.core.launch.ClasspathConstructor;
import org.apache.slider.core.main.LauncherExitCodes;
import org.apache.slider.providers.agent.AgentKeys;
import org.apache.slider.server.services.utility.PatternValidator;
import org.apache.slider.server.services.workflow.ForkedProcessService;
import org.apache.zookeeper.server.util.KerberosUtil;
import org.slf4j.Logger;
import org.slf4j.LoggerFactory;

import java.io.BufferedOutputStream;
import java.io.ByteArrayInputStream;
import java.io.File;
import java.io.FileInputStream;
import java.io.FileNotFoundException;
import java.io.FileOutputStream;
import java.io.FileReader;
import java.io.FilenameFilter;
import java.io.IOException;
import java.io.InputStream;
import java.io.PrintWriter;
import java.io.Serializable;
import java.io.StringWriter;
import java.net.InetSocketAddress;
import java.net.ServerSocket;
import java.net.Socket;
import java.net.URI;
import java.net.URISyntaxException;
import java.net.URL;
import java.net.URLDecoder;
import java.text.DateFormat;
import java.text.SimpleDateFormat;
import java.util.ArrayList;
import java.util.Arrays;
import java.util.Collection;
import java.util.Collections;
import java.util.Comparator;
import java.util.Date;
import java.util.Enumeration;
import java.util.HashMap;
import java.util.List;
import java.util.Locale;
import java.util.Map;
import java.util.Properties;
import java.util.Set;
import java.util.TimeZone;
import java.util.Timer;
import java.util.TimerTask;
import java.util.TreeMap;
import java.util.TreeSet;
import java.util.concurrent.TimeoutException;
import java.util.concurrent.atomic.AtomicBoolean;
import java.util.zip.GZIPOutputStream;
import java.util.zip.ZipEntry;
import java.util.zip.ZipOutputStream;

/**
 * These are slider-specific Util methods
 */
public final class SliderUtils {

  private static final Logger log = LoggerFactory.getLogger(SliderUtils.class);

  /**
   * Atomic bool to track whether or not process security has already been
   * turned on (prevents re-entrancy)
   */
  private static final AtomicBoolean processSecurityAlreadyInitialized =
      new AtomicBoolean(false);
  public static final String JAVA_SECURITY_KRB5_REALM =
      "java.security.krb5.realm";
  public static final String JAVA_SECURITY_KRB5_KDC = "java.security.krb5.kdc";

  /**
   * Winutils
   */
  public static final String WINUTILS = "WINUTILS.EXE";
  /**
   * name of openssl program
   */
  public static final String OPENSSL = "openssl";

  /**
   * name of python program
   */
  public static final String PYTHON = "python";

  /**
   * name of docker program
   */
  public static final String DOCKER = "docker";
  public static final int NODE_LIST_LIMIT = 10;

  private SliderUtils() {
  }

  /**
   * Implementation of set-ness, groovy definition of true/false for a string
   * @param s string
   * @return true iff the string is neither null nor empty
   */
  public static boolean isUnset(String s) {
    return s == null || s.isEmpty();
  }

  public static boolean isSet(String s) {
    return !isUnset(s);
  }

  /**
   * Probe for a list existing and not being empty
   * @param l list
   * @return true if the reference is valid and it contains entries
   */

  public static boolean isNotEmpty(List l) {
    return l != null && !l.isEmpty();
  }

  /**
   * Probe for a map existing and not being empty
   * @param m map
   * @return true if the reference is valid and it contains map entries
   */
  public static boolean isNotEmpty(Map m) {
    return m != null && !m.isEmpty();
  }
  
  /*
   * Validates whether num is an integer
   * @param num
   * @param msg the message to be shown in exception
   */
  @SuppressWarnings("ResultOfMethodCallIgnored")
  private static void validateNumber(String num, String msg) throws
      BadConfigException {
    try {
      Integer.parseInt(num);
    } catch (NumberFormatException nfe) {
      throw new BadConfigException(msg + num);
    }
  }

  /*
   * Translates the trailing JVM heapsize unit: g, G, m, M
   * This assumes designated unit of 'm'
   * @param heapsize
   * @return heapsize in MB
   */
  public static String translateTrailingHeapUnit(String heapsize) throws
      BadConfigException {
    String errMsg = "Bad heapsize: ";
    if (heapsize.endsWith("m") || heapsize.endsWith("M")) {
      String num = heapsize.substring(0, heapsize.length() - 1);
      validateNumber(num, errMsg);
      return num;
    }
    if (heapsize.endsWith("g") || heapsize.endsWith("G")) {
      String num = heapsize.substring(0, heapsize.length() - 1) + "000";
      validateNumber(num, errMsg);
      return num;
    }
    // check if specified heap size is a number
    validateNumber(heapsize, errMsg);
    return heapsize;
  }

  /**
   * recursive directory delete
   * @param dir dir to delete
   * @throws IOException on any problem
   */
  public static void deleteDirectoryTree(File dir) throws IOException {
    if (dir.exists()) {
      if (dir.isDirectory()) {
        log.info("Cleaning up {}", dir);
        //delete the children
        File[] files = dir.listFiles();
        if (files == null) {
          throw new IOException("listfiles() failed for " + dir);
        }
        for (File file : files) {
          log.info("deleting {}", file);
          if (!file.delete()) {
            log.warn("Unable to delete " + file);
          }
        }
        if (!dir.delete()) {
          log.warn("Unable to delete " + dir);
        }
      } else {
        throw new IOException("Not a directory " + dir);
      }
    } else {
      //not found, do nothing
      log.debug("No output dir yet");
    }
  }

  /**
   * Find a containing JAR
   * @param clazz class to find
   * @return the file
   * @throws IOException any IO problem, including the class not having a
   * classloader
   * @throws FileNotFoundException if the class did not resolve to a file
   */
  public static File findContainingJarOrFail(Class clazz) throws IOException {
    File localFile = SliderUtils.findContainingJar(clazz);
    if (null == localFile) {
      throw new FileNotFoundException("Could not find JAR containing " + clazz);
    }
    return localFile;
  }


  /**
   * Find a containing JAR
   * @param my_class class to find
   * @return the file or null if it is not found
   * @throws IOException any IO problem, including the class not having a
   * classloader
   */
  public static File findContainingJar(Class my_class) throws IOException {
    ClassLoader loader = my_class.getClassLoader();
    if (loader == null) {
      throw new IOException(
          "Class " + my_class + " does not have a classloader!");
    }
    String class_file = my_class.getName().replaceAll("\\.", "/") + ".class";
    Enumeration<URL> urlEnumeration = loader.getResources(class_file);
    if (urlEnumeration == null) {
      throw new IOException("Unable to find resources for class " + my_class);
    }

    for (; urlEnumeration.hasMoreElements(); ) {
      URL url = urlEnumeration.nextElement();
      if ("jar".equals(url.getProtocol())) {
        String toReturn = url.getPath();
        if (toReturn.startsWith("file:")) {
          toReturn = toReturn.substring("file:".length());
        }
        // URLDecoder is a misnamed class, since it actually decodes
        // x-www-form-urlencoded MIME type rather than actual
        // URL encoding (which the file path has). Therefore it would
        // decode +s to ' 's which is incorrect (spaces are actually
        // either unencoded or encoded as "%20"). Replace +s first, so
        // that they are kept sacred during the decoding process.
        toReturn = toReturn.replaceAll("\\+", "%2B");
        toReturn = URLDecoder.decode(toReturn, "UTF-8");
        String jarFilePath = toReturn.replaceAll("!.*$", "");
        return new File(jarFilePath);
      } else {
        log.info("could not locate JAR containing {} URL={}", my_class, url);
      }
    }
    return null;
  }

  public static void checkPort(String hostname, int port, int connectTimeout)
      throws IOException {
    InetSocketAddress addr = new InetSocketAddress(hostname, port);
    checkPort(hostname, addr, connectTimeout);
  }

  @SuppressWarnings("SocketOpenedButNotSafelyClosed")
  public static void checkPort(String name,
      InetSocketAddress address,
      int connectTimeout)
      throws IOException {
    Socket socket = null;
    try {
      socket = new Socket();
      socket.connect(address, connectTimeout);
    } catch (Exception e) {
      throw new IOException("Failed to connect to " + name
                            + " at " + address
                            + " after " + connectTimeout + "millisconds"
                            + ": " + e,
          e);
    } finally {
      IOUtils.closeSocket(socket);
    }
  }

  public static void checkURL(String name, String url, int timeout) throws
      IOException {
    InetSocketAddress address = NetUtils.createSocketAddr(url);
    checkPort(name, address, timeout);
  }

  /**
   * A required file
   * @param role role of the file (for errors)
   * @param filename the filename
   * @throws ExitUtil.ExitException if the file is missing
   * @return the file
   */
  public static File requiredFile(String filename, String role) throws
      IOException {
    if (filename.isEmpty()) {
      throw new ExitUtil.ExitException(-1, role + " file not defined");
    }
    File file = new File(filename);
    if (!file.exists()) {
      throw new ExitUtil.ExitException(-1,
          role + " file not found: " +
          file.getCanonicalPath());
    }
    return file;
  }

  private static final PatternValidator clusternamePattern
      = new PatternValidator("[a-z][a-z0-9_-]*");

  /**
   * Normalize a cluster name then verify that it is valid
   * @param name proposed cluster name
   * @return true iff it is valid
   */
  public static boolean isClusternameValid(String name) {
    return name != null && clusternamePattern.matches(name);
  }

  public static boolean oldIsClusternameValid(String name) {
    if (name == null || name.isEmpty()) {
      return false;
    }
    int first = name.charAt(0);
    if (0 == (Character.getType(first) & Character.LOWERCASE_LETTER)) {
      return false;
    }

    for (int i = 0; i < name.length(); i++) {
      int elt = (int) name.charAt(i);
      int t = Character.getType(elt);
      if (0 == (t & Character.LOWERCASE_LETTER)
          && 0 == (t & Character.DECIMAL_DIGIT_NUMBER)
          && elt != '-'
          && elt != '_') {
        return false;
      }
      if (!Character.isLetterOrDigit(elt) && elt != '-' && elt != '_') {
        return false;
      }
    }
    return true;
  }

  /**
   * Copy a directory to a new FS -both paths must be qualified. If
   * a directory needs to be created, supplied permissions can override
   * the default values. Existing directories are not touched
   * @param conf conf file
   * @param srcDirPath src dir
   * @param destDirPath dest dir
   * @param permission permission for the dest directory; null means "default"
   * @return # of files copies
   */
  public static int copyDirectory(Configuration conf,
      Path srcDirPath,
      Path destDirPath,
      FsPermission permission) throws
      IOException,
      BadClusterStateException {
    FileSystem srcFS = FileSystem.get(srcDirPath.toUri(), conf);
    FileSystem destFS = FileSystem.get(destDirPath.toUri(), conf);
    //list all paths in the src.
    if (!srcFS.exists(srcDirPath)) {
      throw new FileNotFoundException("Source dir not found " + srcDirPath);
    }
    if (!srcFS.isDirectory(srcDirPath)) {
      throw new FileNotFoundException(
          "Source dir not a directory " + srcDirPath);
    }
    GlobFilter dotFilter = new GlobFilter("[!.]*");
    FileStatus[] entries = srcFS.listStatus(srcDirPath, dotFilter);
    int srcFileCount = entries.length;
    if (srcFileCount == 0) {
      return 0;
    }
    if (permission == null) {
      permission = FsPermission.getDirDefault();
    }
    if (!destFS.exists(destDirPath)) {
      new SliderFileSystem(destFS, conf).createWithPermissions(destDirPath,
          permission);
    }
    Path[] sourcePaths = new Path[srcFileCount];
    for (int i = 0; i < srcFileCount; i++) {
      FileStatus e = entries[i];
      Path srcFile = e.getPath();
      if (srcFS.isDirectory(srcFile)) {
        String msg = "Configuration dir " + srcDirPath
                     + " contains a directory " + srcFile;
        log.warn(msg);
        throw new IOException(msg);
      }
      log.debug("copying src conf file {}", srcFile);
      sourcePaths[i] = srcFile;
    }
    log.debug("Copying {} files from {} to dest {}", srcFileCount,
        srcDirPath,
        destDirPath);
    FileUtil.copy(srcFS, sourcePaths, destFS, destDirPath, false, true, conf);
    return srcFileCount;
  }


  public static String stringify(Throwable t) {
    StringWriter sw = new StringWriter();
    sw.append(t.toString()).append('\n');
    t.printStackTrace(new PrintWriter(sw));
    return sw.toString();
  }

  /**
   * Create a configuration with Slider-specific tuning.
   * This is done rather than doing custom configs.
   * @return the config
   */
  public static YarnConfiguration createConfiguration() {
    YarnConfiguration conf = new YarnConfiguration();
    patchConfiguration(conf);
    return conf;
  }

  /**
   * Take an existing conf and patch it for Slider's needs. Useful
   * in Service.init & RunService methods where a shared config is being
   * passed in
   * @param conf configuration
   * @return the patched configuration
   */
  public static Configuration patchConfiguration(Configuration conf) {

    //if the fallback option is NOT set, enable it.
    //if it is explicitly set to anything -leave alone
    if (conf.get(SliderXmlConfKeys.IPC_CLIENT_FALLBACK_TO_SIMPLE_AUTH) == null) {
      conf.set(SliderXmlConfKeys.IPC_CLIENT_FALLBACK_TO_SIMPLE_AUTH, "true");
    }
    return conf;
  }

  /**
   * Take a collection, return a list containing the string value of every
   * element in the collection.
   * @param c collection
   * @return a stringified list
   */
  public static List<String> collectionToStringList(Collection c) {
    List<String> l = new ArrayList<String>(c.size());
    for (Object o : c) {
      l.add(o.toString());
    }
    return l;
  }

  /**
   * Join an collection of objects with a separator that appears after every
   * instance in the list -including at the end
   * @param collection collection to call toString() on each element
   * @param separator separator string
   * @return the joined entries
   */
  public static String join(Collection collection, String separator) {
    return join(collection, separator, true);
  }

  /**
   * Join an collection of objects with a separator that appears after every
   * instance in the list -optionally at the end
   * @param collection collection to call toString() on each element
   * @param separator separator string
   * @param trailing add a trailing entry or not
   * @return the joined entries
   */
  public static String join(Collection collection,
      String separator,
      boolean trailing) {
    StringBuilder b = new StringBuilder();
    // fast return on empty collection
    if (collection.isEmpty()) {
      return trailing ? separator : "";
    }
    for (Object o : collection) {
      b.append(o);
      b.append(separator);
    }
    int length = separator.length();
    String s = b.toString();
    return (trailing || s.isEmpty()) ?
           s : (b.substring(0, b.length() - length));
  }

  /**
   * Join an array of strings with a separator that appears after every
   * instance in the list -including at the end
   * @param collection strings
   * @param separator separator string
   * @return the joined entries
   */
  public static String join(String[] collection, String separator) {
    return join(collection, separator, true);


  }

  /**
   * Join an array of strings with a separator that appears after every
   * instance in the list -optionally at the end
   * @param collection strings
   * @param separator separator string
   * @param trailing add a trailing entry or not
   * @return the joined entries
   */
  public static String join(String[] collection, String separator,
      boolean trailing) {
    return join(Arrays.asList(collection), separator, trailing);
  }

  /**
   * Join an array of strings with a separator that appears after every
   * instance in the list -except at the end
   * @param collection strings
   * @param separator separator string
   * @return the list
   */
  public static String joinWithInnerSeparator(String separator,
      Object... collection) {
    StringBuilder b = new StringBuilder();
    boolean first = true;

    for (Object o : collection) {
      if (first) {
        first = false;
      } else {
        b.append(separator);
      }
      b.append(o.toString());
      b.append(separator);
    }
    return b.toString();
  }

  /**
   * Resolve a mandatory environment variable
   * @param key env var
   * @return the resolved value
   * @throws BadClusterStateException
   */
  public static String mandatoryEnvVariable(String key) throws
      BadClusterStateException {
    String v = System.getenv(key);
    if (v == null) {
      throw new BadClusterStateException("Missing Environment variable " + key);
    }
    return v;
  }

  public static String appReportToString(ApplicationReport r,
      String separator) {
    StringBuilder builder = new StringBuilder(512);
    builder.append("application ")
           .append(
               r.getName())
           .append("/")
           .append(r.getApplicationType())
           .append(separator);
    Set<String> tags = r.getApplicationTags();
    if (!tags.isEmpty()) {
      for (String tag : tags) {
        builder.append(tag).append(separator);
      }
    }
    DateFormat dateFormat = new SimpleDateFormat("yyyy-MM-dd'T'HH:mm");
    dateFormat.setTimeZone(TimeZone.getDefault());
    builder.append("state: ").append(r.getYarnApplicationState());
    String trackingUrl = r.getTrackingUrl();
    if (isSet(trackingUrl)) {
      builder.append(separator).append("URL: ").append(trackingUrl);
    }
    builder.append(separator)
           .append("Started: ")
           .append(dateFormat.format(new Date(r.getStartTime())));
    long finishTime = r.getFinishTime();
    if (finishTime > 0) {
      builder.append(separator)
             .append("Finished: ")
             .append(dateFormat.format(new Date(finishTime)));
    }
    String rpcHost = r.getHost();
    if (!isSet(rpcHost)) {
      builder.append(separator)
             .append("RPC :")
             .append(rpcHost)
             .append(':')
             .append(r.getRpcPort());
    }
    String diagnostics = r.getDiagnostics();
    if (!isSet(diagnostics)) {
      builder.append(separator).append("Diagnostics :").append(diagnostics);
    }
    return builder.toString();
  }

  /**
   * Convert the instance details of an application to a string
   * @param name instance name
   * @param report the application report
   * @param verbose verbose output
   * @return a string
   */
  public static String instanceDetailsToString(String name,
      ApplicationReport report,
      List<ContainerInformation> containers,
      String version,
      Set<String> components,
      boolean verbose) {
    // format strings
    String staticf = "%-30s";
    String reportedf = staticf + "  %10s  %-42s";
    String livef = reportedf + "  %s";
    StringBuilder builder = new StringBuilder(200);
    if (report == null) {
      builder.append(String.format(staticf, name));
    } else {
      // there's a report to look at
      String appId = report.getApplicationId().toString();
      String state = report.getYarnApplicationState().toString();
      if (report.getYarnApplicationState() == YarnApplicationState.RUNNING) {
        // running: there's a URL
        builder.append(
            String.format(livef, name, state, appId, report.getTrackingUrl()));
      } else {
        builder.append(String.format(reportedf, name, state, appId));
      }
      if (verbose) {
        builder.append('\n');
        builder.append(SliderUtils.appReportToString(report, "\n  "));
      }
      if (containers != null) {
        builder.append('\n');
        builder.append(SliderUtils.containersToString(containers, version,
            components));
      }
    }

    builder.append('\n');
    return builder.toString();
  }

  public static String containersToString(
      List<ContainerInformation> containers, String version,
      Set<String> components) {
    String containerf = "  %-28s  %30s  %45s  %s\n";
    StringBuilder builder = new StringBuilder(512);
    builder.append("Containers:\n");
    builder.append(String.format("  %-28s  %30s  %45s  %s\n", "Component Name",
        "App Version", "Container Id", "Container Info/Logs"));
    for (ContainerInformation container : containers) {
      if (filter(container.appVersion, version)
          || filter(container.component, components)) {
        continue;
      }
      builder.append(String.format(containerf, container.component,
          container.appVersion, container.containerId, container.host
              + SliderKeys.YARN_CONTAINER_PATH + container.containerId));
    }
    return builder.toString();
  }

  /**
   * Filter a string value given a single filter
   * 
   * @param value
   *          the string value to check
   * @param filter
   *          a single string filter
   * @return return true if value should be trapped, false if it should be let
   *         through
   */
  public static boolean filter(String value, String filter) {
    return !(StringUtils.isEmpty(filter) || filter.equals(value));
  }

  /**
   * Filter a string value given a set of filters
   * 
   * @param value
   *          the string value to check
   * @param filters
   *          a set of string filters
   * @return return true if value should be trapped, false if it should be let
   *         through
   */
  public static boolean filter(String value, Set<String> filters) {
    return !(filters.isEmpty() || filters.contains(value));
  }

  /**
   * Sorts the given list of application reports, most recently started 
   * or finished instance first.
   *
   * @param instances list of instances
   */
  public static void sortApplicationsByMostRecent(List<ApplicationReport> instances) {
    Collections.sort(instances, new MostRecentlyStartedOrFinishedFirst());
  }

  /**
   * Sorts the given list of application reports
   * Finished instances are ordered by finished time and running/accepted instances are
   * ordered by start time
   * Finally Instance are order by finished instances coming after running instances
   *
   * @param instances list of instances
   */
  public static void sortApplicationReport(List<ApplicationReport> instances) {
    if (instances.size() <= 1) {
      return;
    }
    List<ApplicationReport> nonLiveInstance =
        new ArrayList<ApplicationReport>(instances.size());
    List<ApplicationReport> liveInstance =
        new ArrayList<ApplicationReport>(instances.size());

    for (ApplicationReport report : instances) {
      if (report.getYarnApplicationState() == YarnApplicationState.RUNNING
          ||
          report.getYarnApplicationState() == YarnApplicationState.ACCEPTED) {
        liveInstance.add(report);
      } else {
        nonLiveInstance.add(report);
      }
    }

    if (liveInstance.size() > 1) {
      Collections.sort(liveInstance, new MostRecentlyStartedAppFirst());
    }
    if (nonLiveInstance.size() > 1) {
      Collections.sort(nonLiveInstance, new MostRecentAppFinishFirst());
    }
    instances.clear();
    instances.addAll(liveInstance);
    instances.addAll(nonLiveInstance);
  }

  /**
   * Built a (sorted) map of application reports, mapped to the instance name
   * The list is sorted, and the addition process does not add a report
   * if there is already one that exists. If the list handed in is sorted,
   * those that are listed first form the entries returned
   * @param instances list of intances
   * @param minState minimum YARN state to be included
   * @param maxState maximum YARN state to be included
   * @return all reports in the list whose state &gt;= minimum and &lt;= maximum
   */
  public static Map<String, ApplicationReport> buildApplicationReportMap(
      List<ApplicationReport> instances,
      YarnApplicationState minState, YarnApplicationState maxState) {
    TreeMap<String, ApplicationReport> map = new TreeMap<String, ApplicationReport>();
    for (ApplicationReport report : instances) {
      YarnApplicationState state = report.getYarnApplicationState();
      if (state.ordinal() >= minState.ordinal() &&
          state.ordinal() <= maxState.ordinal() &&
          map.get(report.getName()) == null) {
        map.put(report.getName(), report);
      }
    }
    return map;
  }

  /**
   * Take a map and produce a sorted equivalent
   * @param source source map
   * @return a map whose iterator returns the string-sorted ordering of entries
   */
  public static Map<String, String> sortedMap(Map<String, String> source) {
    Map<String, String> out = new TreeMap<String, String>(source);
    return out;
  }

  /**
   * Convert a properties instance to a string map.
   * @param properties source property object
   * @return a string map
   */
  public static Map<String, String> toMap(Properties properties) {
    Map<String, String> out = new HashMap<String, String>(properties.size());
    for (Map.Entry<Object, Object> entry : properties.entrySet()) {
      out.put(entry.getKey().toString(), entry.getValue().toString());
    }
    return out;
  }

  /**
   * Merge in one map to another -all entries in the second map are
   * merged into the first -overwriting any duplicate keys.
   * @param first first map -the updated one.
   * @param second the map that is merged in
   * @return the first map
   */
  public static Map<String, String> mergeMap(Map<String, String> first,
      Map<String, String> second) {
    first.putAll(second);
    return first;
  }

  /**
   * Merge a set of entries into a map. This will take the entryset of
   * a map, or a Hadoop collection itself
   * @param dest destination
   * @param entries entries
   * @return dest -with the entries merged in
   */
  public static Map<String, String> mergeEntries(Map<String, String> dest,
      Iterable<Map.Entry<String, String>> entries) {
    for (Map.Entry<String, String> entry : entries) {
      dest.put(entry.getKey(), entry.getValue());
    }
    return dest;
  }

  /**
   * Generic map merge logic
   * @param first first map
   * @param second second map
   * @param <T1> key type
   * @param <T2> value type
   * @return 'first' merged with the second
   */
  public static <T1, T2> Map<T1, T2> mergeMaps(Map<T1, T2> first,
      Map<T1, T2> second) {
    first.putAll(second);
    return first;
  }

  /**
   * Generic map merge logic
   * @param first first map
   * @param second second map
   * @param <T1> key type
   * @param <T2> value type
   * @return 'first' merged with the second
   */
  public static <T1, T2> Map<T1, T2> mergeMapsIgnoreDuplicateKeys(Map<T1, T2> first,
      Map<T1, T2> second) {
    Preconditions.checkArgument(first != null, "Null 'first' value");
    Preconditions.checkArgument(second != null, "Null 'second' value");
    for (Map.Entry<T1, T2> entry : second.entrySet()) {
      T1 key = entry.getKey();
      if (!first.containsKey(key)) {
        first.put(key, entry.getValue());
      }
    }
    return first;
  }

  /**
   * Convert a map to a multi-line string for printing
   * @param map map to stringify
   * @return a string representation of the map
   */
  public static String stringifyMap(Map<String, String> map) {
    StringBuilder builder = new StringBuilder();
    for (Map.Entry<String, String> entry : map.entrySet()) {
      builder.append(entry.getKey())
             .append("=\"")
             .append(entry.getValue())
             .append("\"\n");

    }
    return builder.toString();
  }

  /**
   * Get the int value of a role
   * @param roleMap map of role key->val entries
   * @param key key the key to look for
   * @param defVal default value to use if the key is not in the map
   * @param min min value or -1 for do not check
   * @param max max value or -1 for do not check
   * @return the int value the integer value
   * @throws BadConfigException if the value could not be parsed
   */
  public static int getIntValue(Map<String, String> roleMap,
      String key,
      int defVal,
      int min,
      int max
  ) throws BadConfigException {
    String valS = roleMap.get(key);
    return parseAndValidate(key, valS, defVal, min, max);

  }

  /**
   * Parse an int value, replacing it with defval if undefined;
   * @param errorKey key to use in exceptions
   * @param defVal default value to use if the key is not in the map
   * @param min min value or -1 for do not check
   * @param max max value or -1 for do not check
   * @return the int value the integer value
   * @throws BadConfigException if the value could not be parsed
   */
  public static int parseAndValidate(String errorKey,
      String valS,
      int defVal,
      int min, int max) throws
      BadConfigException {
    if (valS == null) {
      valS = Integer.toString(defVal);
    }
    String trim = valS.trim();
    int val;
    try {
      val = Integer.decode(trim);
    } catch (NumberFormatException e) {
      throw new BadConfigException("Failed to parse value of "
                                   + errorKey + ": \"" + trim + "\"");
    }
    if (min >= 0 && val < min) {
      throw new BadConfigException("Value of "
                                   + errorKey + ": " + val + ""
                                   + "is less than the minimum of " + min);
    }
    if (max >= 0 && val > max) {
      throw new BadConfigException("Value of "
                                   + errorKey + ": " + val + ""
                                   + "is more than the maximum of " + max);
    }
    return val;
  }

  public static InetSocketAddress getRmAddress(Configuration conf) {
    return conf.getSocketAddr(YarnConfiguration.RM_ADDRESS,
        YarnConfiguration.DEFAULT_RM_ADDRESS,
        YarnConfiguration.DEFAULT_RM_PORT);
  }

  public static InetSocketAddress getRmSchedulerAddress(Configuration conf) {
    return conf.getSocketAddr(YarnConfiguration.RM_SCHEDULER_ADDRESS,
        YarnConfiguration.DEFAULT_RM_SCHEDULER_ADDRESS,
        YarnConfiguration.DEFAULT_RM_SCHEDULER_PORT);
  }

  /**
   * probe to see if the RM scheduler is defined
   * @param conf config
   * @return true if the RM scheduler address is set to
   * something other than 0.0.0.0
   */
  public static boolean isRmSchedulerAddressDefined(Configuration conf) {
    InetSocketAddress address = getRmSchedulerAddress(conf);
    return isAddressDefined(address);
  }

  /**
   * probe to see if the address
   * @param address network address
   * @return true if the scheduler address is set to
   * something other than 0.0.0.0
   */
  public static boolean isAddressDefined(InetSocketAddress address) {
    return !(address.getHostString().equals("0.0.0.0"));
  }

  public static void setRmAddress(Configuration conf, String rmAddr) {
    conf.set(YarnConfiguration.RM_ADDRESS, rmAddr);
  }

  public static void setRmSchedulerAddress(Configuration conf, String rmAddr) {
    conf.set(YarnConfiguration.RM_SCHEDULER_ADDRESS, rmAddr);
  }

  public static boolean hasAppFinished(ApplicationReport report) {
    return report == null ||
           report.getYarnApplicationState().ordinal() >=
           YarnApplicationState.FINISHED.ordinal();
  }

  public static String containerToString(Container container) {
    if (container == null) {
      return "null container";
    }
    return String.format(Locale.ENGLISH,
        "ContainerID=%s nodeID=%s http=%s priority=%s resource=%s",
        container.getId(),
        container.getNodeId(),
        container.getNodeHttpAddress(),
        container.getPriority(),
        container.getResource());
  }

  /**
   * convert an AM report to a string for diagnostics
   * @param report the report
   * @return the string value
   */
  public static String reportToString(ApplicationReport report) {
    if (report == null) {
      return "Null application report";
    }

    return "App " + report.getName() + "/" + report.getApplicationType() +
           "# " +
           report.getApplicationId() + " user " + report.getUser() +
           " is in state " + report.getYarnApplicationState() +
           " RPC: " + report.getHost() + ":" + report.getRpcPort() +
           " URL" + report.getOriginalTrackingUrl();
  }

  /**
   * Convert a YARN URL into a string value of a normal URL
   * @param url URL
   * @return string representatin
   */
  public static String stringify(org.apache.hadoop.yarn.api.records.URL url) {
    StringBuilder builder = new StringBuilder();
    builder.append(url.getScheme()).append("://");
    if (url.getHost() != null) {
      builder.append(url.getHost()).append(":").append(url.getPort());
    }
    builder.append(url.getFile());
    return builder.toString();
  }

  public static int findFreePort(int start, int limit) {
    if (start == 0) {
      //bail out if the default is "dont care"
      return 0;
    }
    int found = 0;
    int port = start;
    int finish = start + limit;
    while (found == 0 && port < finish) {
      if (isPortAvailable(port)) {
        found = port;
      } else {
        port++;
      }
    }
    return found;
  }

  /**
   * See if a port is available for listening on by trying to listen
   * on it and seeing if that works or fails.
   * @param port port to listen to
   * @return true if the port was available for listening on
   */
  public static boolean isPortAvailable(int port) {
    try {
      ServerSocket socket = new ServerSocket(port);
      socket.close();
      return true;
    } catch (IOException e) {
      return false;
    }
  }

  /**
   * Build the environment map from a role option map, finding all entries
   * beginning with "env.", adding them to a map of (prefix-removed)
   * env vars
   * @param roleOpts role options. This can be null, meaning the
   * role is undefined
   * @return a possibly empty map of environment variables.
   */
  public static Map<String, String> buildEnvMap(Map<String, String> roleOpts) {
    Map<String, String> env = new HashMap<String, String>();
    if (roleOpts != null) {
      for (Map.Entry<String, String> entry : roleOpts.entrySet()) {
        String key = entry.getKey();
        if (key.startsWith(RoleKeys.ENV_PREFIX)) {
          String envName = key.substring(RoleKeys.ENV_PREFIX.length());
          if (!envName.isEmpty()) {
            env.put(envName, entry.getValue());
          }
        }
      }
    }
    return env;
  }

  /**
   * Apply a set of command line options to a cluster role map
   * @param clusterRoleMap cluster role map to merge onto
   * @param commandOptions command opts
   */
  public static void applyCommandLineRoleOptsToRoleMap(
      Map<String, Map<String, String>> clusterRoleMap,
      Map<String, Map<String, String>> commandOptions) {
    for (Map.Entry<String, Map<String, String>> entry : commandOptions.entrySet()) {
      String key = entry.getKey();
      Map<String, String> optionMap = entry.getValue();
      Map<String, String> existingMap = clusterRoleMap.get(key);
      if (existingMap == null) {
        existingMap = new HashMap<String, String>();
      }
      log.debug("Overwriting role options with command line values {}",
          stringifyMap(optionMap));
      mergeMap(existingMap, optionMap);
      //set or overwrite the role
      clusterRoleMap.put(key, existingMap);
    }
  }

  /**
   * verify that the supplied cluster name is valid
   * @param clustername cluster name
   * @throws BadCommandArgumentsException if it is invalid
   */
  public static void validateClusterName(String clustername) throws
      BadCommandArgumentsException {
    if (!isClusternameValid(clustername)) {
      throw new BadCommandArgumentsException(
          "Illegal cluster name: " + clustername);
    }
  }

  /**
   * Verify that a Kerberos principal has been set -if not fail
   * with an error message that actually tells you what is missing
   * @param conf configuration to look at
   * @param principal key of principal
   * @throws BadConfigException if the key is not set
   */
  public static void verifyPrincipalSet(Configuration conf,
      String principal) throws
      BadConfigException {
    String principalName = conf.get(principal);
    if (principalName == null) {
      throw new BadConfigException("Unset Kerberos principal : %s",
          principal);
    }
    log.debug("Kerberos princial {}={}", principal, principalName);
  }

  /**
   * Flag to indicate whether the cluster is in secure mode
   * @param conf configuration to look at
   * @return true if the slider client/service should be in secure mode
   */
  public static boolean isHadoopClusterSecure(Configuration conf) {
    return SecurityUtil.getAuthenticationMethod(conf) !=
           UserGroupInformation.AuthenticationMethod.SIMPLE;
  }

  /**
   * Init security if the cluster configuration declares the cluster is secure
   * @param conf configuration to look at
   * @return true if the cluster is secure
   * @throws IOException cluster is secure
   * @throws SliderException the configuration/process is invalid
   */
  public static boolean maybeInitSecurity(Configuration conf) throws
      IOException,
      SliderException {
    boolean clusterSecure = isHadoopClusterSecure(conf);
    if (clusterSecure) {
      log.debug("Enabling security");
      initProcessSecurity(conf);
    }
    return clusterSecure;
  }

  /**
   * Turn on security. This is setup to only run once.
   * @param conf configuration to build up security
   * @return true if security was initialized in this call
   * @throws IOException IO/Net problems
   * @throws BadConfigException the configuration and system state are inconsistent
   */
  public static boolean initProcessSecurity(Configuration conf) throws
      IOException,
      SliderException {

    if (processSecurityAlreadyInitialized.compareAndSet(true, true)) {
      //security is already inited
      return false;
    }

    log.info("JVM initialized into secure mode with kerberos realm {}",
        SliderUtils.getKerberosRealm());
    //this gets UGI to reset its previous world view (i.e simple auth)
    //security
    log.debug("java.security.krb5.realm={}",
        System.getProperty(JAVA_SECURITY_KRB5_REALM, ""));
    log.debug("java.security.krb5.kdc={}",
        System.getProperty(JAVA_SECURITY_KRB5_KDC, ""));
    log.debug("hadoop.security.authentication={}",
        conf.get(CommonConfigurationKeysPublic.HADOOP_SECURITY_AUTHENTICATION));
    log.debug("hadoop.security.authorization={}",
        conf.get(CommonConfigurationKeysPublic.HADOOP_SECURITY_AUTHORIZATION));
/*    SecurityUtil.setAuthenticationMethod(
        UserGroupInformation.AuthenticationMethod.KERBEROS, conf);*/
    UserGroupInformation.setConfiguration(conf);
    UserGroupInformation authUser = UserGroupInformation.getCurrentUser();
    log.debug("Authenticating as {}", authUser);
    log.debug("Login user is {}", UserGroupInformation.getLoginUser());
    if (!UserGroupInformation.isSecurityEnabled()) {
      throw new SliderException(LauncherExitCodes.EXIT_UNAUTHORIZE,
          "Although secure mode is enabled," +
         "the application has already set up its user as an insecure entity %s",
          authUser);
    }
    if (authUser.getAuthenticationMethod() ==
        UserGroupInformation.AuthenticationMethod.SIMPLE) {
      throw new BadConfigException("Auth User is not Kerberized %s" +
         " -security has already been set up with the wrong authentication method. "
         + "This can occur if a file system has already been created prior to the loading of "
         + "the security configuration.",
          authUser);

    }

    SliderUtils.verifyPrincipalSet(conf, YarnConfiguration.RM_PRINCIPAL);
    SliderUtils.verifyPrincipalSet(conf, SliderXmlConfKeys.DFS_NAMENODE_KERBEROS_PRINCIPAL_KEY);
    return true;
  }

  /**
   * Force an early login: This catches any auth problems early rather than
   * in RPC operations
   * @throws IOException if the login fails
   */
  public static void forceLogin() throws IOException {
    if (UserGroupInformation.isSecurityEnabled()) {
      if (UserGroupInformation.isLoginKeytabBased()) {
        UserGroupInformation.getLoginUser().reloginFromKeytab();
      } else {
        UserGroupInformation.getLoginUser().reloginFromTicketCache();
      }
    }
  }

  /**
   * Submit a JAR containing a specific class and map it
   * @param providerResources provider map to build up
   * @param sliderFileSystem remote fs
   * @param clazz class to look for
   * @param libdir lib directory
   * @param jarName <i>At the destination</i>
   * @return the local resource ref
   * @throws IOException trouble copying to HDFS
   */
  public static LocalResource putJar(Map<String, LocalResource> providerResources,
      SliderFileSystem sliderFileSystem,
      Class clazz,
      Path tempPath,
      String libdir,
      String jarName
  )
      throws IOException, SliderException {
    LocalResource res = sliderFileSystem.submitJarWithClass(
        clazz,
        tempPath,
        libdir,
        jarName);
    providerResources.put(libdir + "/" + jarName, res);
    return res;
  }

  /**
   * Submit a JAR containing and map it
   * @param providerResources provider map to build up
   * @param sliderFileSystem remote fs
   * @param libDir lib directory
   * @param srcPath copy jars from
   * @throws IOException, SliderException trouble copying to HDFS
   */
  public static void putAllJars(Map<String, LocalResource> providerResources,
                                SliderFileSystem sliderFileSystem,
                                Path tempPath,
                                String libDir,
                                String srcPath) throws IOException, SliderException {
    log.info("Loading all dependencies from {}", srcPath);
    if (SliderUtils.isSet(srcPath)) {
      File srcFolder = new File(srcPath);
<<<<<<< HEAD
      FilenameFilter jarFilter = createJarFilter();
=======
      FilenameFilter jarFilter = new FilenameFilter() {
        public boolean accept(File dir, String name) {
          return name.toLowerCase(Locale.ENGLISH).endsWith(".jar");
        }
      };
>>>>>>> 49945162
      File[] listOfJars = srcFolder.listFiles(jarFilter);
      for (File jarFile : listOfJars) {
        LocalResource res = sliderFileSystem.submitFile(jarFile, tempPath, libDir, jarFile.getName());
        providerResources.put(libDir + "/" + jarFile.getName(), res);
      }
    }
  }

  /**
   * Accept all filenames ending with {@code .jar}
   * @return a filename filter
   */
  public static FilenameFilter createJarFilter() {
    return new FilenameFilter() {
      public boolean accept(File dir, String name) {
        return name.toLowerCase(Locale.ENGLISH).endsWith(".jar");
      }
    };
  }

  /**
   * Submit the AM tar.gz containing all dependencies and map it
   * @param providerResources provider map to build up
   * @param sliderFileSystem remote fs
   * @throws IOException, SliderException trouble copying to HDFS
   */
  public static void putAmTarGzipAndUpdate(
      Map<String, LocalResource> providerResources,
      SliderFileSystem sliderFileSystem
  ) throws IOException, SliderException {
    log.info("Loading all dependencies from {}{}",
        SliderKeys.SLIDER_DEPENDENCY_TAR_GZ_FILE_NAME,
        SliderKeys.SLIDER_DEPENDENCY_TAR_GZ_FILE_EXT);
    sliderFileSystem.submitTarGzipAndUpdate(providerResources);
  }

  public static Map<String, Map<String, String>> deepClone(Map<String, Map<String, String>> src) {
    Map<String, Map<String, String>> dest = new HashMap<>();
    for (Map.Entry<String, Map<String, String>> entry : src.entrySet()) {
      dest.put(entry.getKey(), stringMapClone(entry.getValue()));
    }
    return dest;
  }

  public static Map<String, String> stringMapClone(Map<String, String> src) {
    Map<String, String> dest = new HashMap<>();
    return mergeEntries(dest, src.entrySet());
  }

  /**
   * List a directory in the local filesystem
   * @param dir directory
   * @return a listing, one to a line
   */
  public static String listDir(File dir) {
    if (dir == null) {
      return "";
    }
    StringBuilder builder = new StringBuilder();
    String[] confDirEntries = dir.list();
    for (String entry : confDirEntries) {
      builder.append(entry).append("\n");
    }
    return builder.toString();
  }

  /**
   * Create a file:// path from a local file
   * @param file file to point the path
   * @return a new Path
   */
  public static Path createLocalPath(File file) {
    return new Path(file.toURI());
  }

  /**
   * Get the current user -relays to
   * {@link UserGroupInformation#getCurrentUser()}
   * with any Slider-specific post processing and exception handling
   * @return user info
   * @throws IOException on a failure to get the credentials
   */
  public static UserGroupInformation getCurrentUser() throws IOException {

    try {
      UserGroupInformation currentUser = UserGroupInformation.getCurrentUser();
      return currentUser;
    } catch (IOException e) {
      log.info("Failed to get user info", e);
      throw e;
    }
  }

  public static String getKerberosRealm() {
    try {
      return KerberosUtil.getDefaultRealm();
    } catch (Exception e) {
      log.debug("introspection into JVM internals failed", e);
      return "(unknown)";

    }
  }

  /**
   * Register the client resource in
   * {@link SliderKeys#SLIDER_CLIENT_XML}
   * for Configuration instances.
   *
   * @return true if the resource could be loaded
   */
  public static URL registerClientResource() {
    return ConfigHelper.registerDefaultResource(SliderKeys.SLIDER_CLIENT_XML);
  }
  
  /**
   * Attempt to load the slider client resource. If the
   * resource is not on the CP an empty config is returned.
   * @return a config
   */
  public static Configuration loadSliderClientXML() {
    return ConfigHelper.loadFromResource(SliderKeys.SLIDER_CLIENT_XML);
  }

  /**
   * Convert a char sequence to a string.
   * This ensures that comparisions work
   * @param charSequence source
   * @return the string equivalent
   */
  public static String sequenceToString(CharSequence charSequence) {
    StringBuilder stringBuilder = new StringBuilder(charSequence);
    return stringBuilder.toString();
  }

  /**
   * Build up the classpath for execution
   * -behaves very differently on a mini test cluster vs a production
   * production one.
   *
   * @param sliderConfDir relative path to the dir containing slider config
   *                      options to put on the classpath -or null
   * @param libdir directory containing the JAR files
   * @param config the configuration
   * @param usingMiniMRCluster flag to indicate the MiniMR cluster is in use
   * (and hence the current classpath should be used, not anything built up)
   * @return a classpath
   */
  public static ClasspathConstructor buildClasspath(String sliderConfDir,
      String libdir,
      Configuration config,
      SliderFileSystem sliderFileSystem,
      boolean usingMiniMRCluster) {

    ClasspathConstructor classpath = new ClasspathConstructor();

    // add the runtime classpath needed for tests to work
    if (usingMiniMRCluster) {
      // for mini cluster we pass down the java CP properties
      // and nothing else
      classpath.appendAll(classpath.localJVMClasspath());
    } else {
      if (sliderConfDir != null) {
        classpath.addClassDirectory(sliderConfDir);
      }
      classpath.addLibDir(libdir);
      if (sliderFileSystem.isFile(sliderFileSystem.getDependencyTarGzip())) {
        classpath.addLibDir(SliderKeys.SLIDER_DEPENDENCY_LOCALIZED_DIR_LINK);
      } else {
        log.info(
            "For faster submission of apps, upload dependencies using cmd {} {}",
            SliderActions.ACTION_DEPENDENCY, Arguments.ARG_UPLOAD);
      }
      classpath.addRemoteClasspathEnvVar();
      classpath.append(ApplicationConstants.Environment.HADOOP_CONF_DIR.$$());
    }
    return classpath;
  }

  /**
   * Verify that a path refers to a directory. If not
   * logs the parent dir then throws an exception
   * @param dir the directory
   * @param errorlog log for output on an error
   * @throws FileNotFoundException if it is not a directory
   */
  public static void verifyIsDir(File dir, Logger errorlog) throws
      FileNotFoundException {
    if (!dir.exists()) {
      errorlog.warn("contents of {}: {}", dir,
          listDir(dir.getParentFile()));
      throw new FileNotFoundException(dir.toString());
    }
    if (!dir.isDirectory()) {
      errorlog.info("contents of {}: {}", dir,
          listDir(dir.getParentFile()));
      throw new FileNotFoundException(
          "Not a directory: " + dir);
    }
  }

  /**
   * Verify that a file exists
   * @param file file
   * @param errorlog log for output on an error
   * @throws FileNotFoundException
   */
  public static void verifyFileExists(File file, Logger errorlog) throws
      FileNotFoundException {
    if (!file.exists()) {
      errorlog.warn("contents of {}: {}", file,
          listDir(file.getParentFile()));
      throw new FileNotFoundException(file.toString());
    }
    if (!file.isFile()) {
      throw new FileNotFoundException("Not a file: " + file.toString());
    }
  }

  /**
   * verify that a config option is set
   * @param configuration config
   * @param key key
   * @return the value, in case it needs to be verified too
   * @throws BadConfigException if the key is missing
   */
  public static String verifyOptionSet(Configuration configuration, String key,
      boolean allowEmpty) throws BadConfigException {
    String val = configuration.get(key);
    if (val == null) {
      throw new BadConfigException(
          "Required configuration option \"%s\" not defined ", key);
    }
    if (!allowEmpty && val.isEmpty()) {
      throw new BadConfigException(
          "Configuration option \"%s\" must not be empty", key);
    }
    return val;
  }

  /**
   * Verify that a keytab property is defined and refers to a non-empty file
   *
   * @param siteConf configuration
   * @param prop property to look for
   * @return the file referenced
   * @throws BadConfigException on a failure
   */
  public static File verifyKeytabExists(Configuration siteConf,
      String prop) throws
      BadConfigException {
    String keytab = siteConf.get(prop);
    if (keytab == null) {
      throw new BadConfigException("Missing keytab property %s",
          prop);

    }
    File keytabFile = new File(keytab);
    if (!keytabFile.exists()) {
      throw new BadConfigException("Missing keytab file %s defined in %s",
          keytabFile,
          prop);
    }
    if (keytabFile.length() == 0 || !keytabFile.isFile()) {
      throw new BadConfigException("Invalid keytab file %s defined in %s",
          keytabFile,
          prop);
    }
    return keytabFile;
  }

  /**
   * Convert an epoch time to a GMT time. This
   * uses the deprecated Date.toString() operation,
   * so is in one place to reduce the number of deprecation warnings.
   * @param time timestamp
   * @return string value as ISO-9601
   */
  @SuppressWarnings({"CallToDateToString", "deprecation"})
  public static String toGMTString(long time) {
    return new Date(time).toGMTString();
  }

  /**
   * Add the cluster build information; this will include Hadoop details too
   * @param info cluster info
   * @param prefix prefix for the build info
   */
  public static void addBuildInfo(Map<String, String> info, String prefix) {

    Properties props = SliderVersionInfo.loadVersionProperties();
    info.put(prefix + "." + SliderVersionInfo.APP_BUILD_INFO, props.getProperty(
        SliderVersionInfo.APP_BUILD_INFO));
    info.put(prefix + "." + SliderVersionInfo.HADOOP_BUILD_INFO,
        props.getProperty(SliderVersionInfo.HADOOP_BUILD_INFO));

    info.put(prefix + "." + SliderVersionInfo.HADOOP_DEPLOYED_INFO,
        VersionInfo.getBranch() + " @" + VersionInfo.getSrcChecksum());
  }

  /**
   * Set the time for an information (human, machine) timestamp pair of fields.
   * The human time is the time in millis converted via the {@link Date} class.
   * @param info info fields
   * @param keyHumanTime name of human time key
   * @param keyMachineTime name of machine time
   * @param time timestamp
   */
  public static void setInfoTime(Map info,
      String keyHumanTime,
      String keyMachineTime,
      long time) {
    info.put(keyHumanTime, SliderUtils.toGMTString(time));
    info.put(keyMachineTime, Long.toString(time));
  }

  public static Path extractImagePath(CoreFileSystem fs,
      MapOperations internalOptions) throws
      SliderException, IOException {
    Path imagePath;
    String imagePathOption =
        internalOptions.get(InternalKeys.INTERNAL_APPLICATION_IMAGE_PATH);
    String appHomeOption =
        internalOptions.get(InternalKeys.INTERNAL_APPLICATION_HOME);
    if (!isUnset(imagePathOption)) {
      if (!isUnset(appHomeOption)) {
        throw new BadClusterStateException(
            ErrorStrings.E_BOTH_IMAGE_AND_HOME_DIR_SPECIFIED);
      }
      imagePath = fs.createPathThatMustExist(imagePathOption);
    } else {
      imagePath = null;
      if (isUnset(appHomeOption)) {
        throw new BadClusterStateException(
            ErrorStrings.E_NO_IMAGE_OR_HOME_DIR_SPECIFIED);
      }
    }
    return imagePath;
  }

  /**
   * trigger a  JVM halt with no clean shutdown at all
   * @param status status code for exit
   * @param text text message
   * @param delay delay in millis
   * @return the timer (assuming the JVM hasn't halted yet)
   *
   */
  public static Timer haltAM(int status, String text, int delay) {

    Timer timer = new Timer("halt timer", false);
    timer.schedule(new DelayedHalt(status, text), delay);
    return timer;
  }

  public static String propertiesToString(Properties props) {
    TreeSet<String> keys = new TreeSet<>(props.stringPropertyNames());
    StringBuilder builder = new StringBuilder();
    for (String key : keys) {
      builder.append(key)
             .append("=")
             .append(props.getProperty(key))
             .append("\n");
    }
    return builder.toString();
  }

  /**
   * Add a subpath to an existing URL. This extends
   * the path, inserting a / between all entries
   * if needed.
   * @param base base path/URL
   * @param path subpath
   * @return base+"/"+subpath
   */
  public static String appendToURL(String base, String path) {
    StringBuilder fullpath = new StringBuilder(base);
    if (!base.endsWith("/")) {
      fullpath.append("/");
    }
    if (path.startsWith("/")) {
      fullpath.append(path.substring(1));
    } else {
      fullpath.append(path);
    }
    return fullpath.toString();
  }

  /**
   * Append a list of paths, inserting "/" signs as appropriate
   * @param base base path/URL
   * @param paths subpaths
   * @return base+"/"+paths[0]+"/"+paths[1]...
   */
  public static String appendToURL(String base, String... paths) {
    String result = base;
    for (String path : paths) {
      result = appendToURL(result, path);
    }
    return result;
  }


  /**
   * Truncate the given string to a maximum length provided
   * with a pad (...) added to the end if expected size if more than 10.
   * @param toTruncate string to truncate; may be null
   * @param maxSize maximum size
   * @return the truncated/padded string. 
   */
  public static String truncate(String toTruncate, int maxSize) {
    if (toTruncate == null || maxSize < 1
        || toTruncate.length() <= maxSize) {
      return toTruncate;
    }

    String pad = "...";
    if (maxSize < 10) {
      pad = "";
    }
    return toTruncate.substring(0, maxSize - pad.length()).concat(pad);
  }

  /**
   * Get a string node label value from a node report
   * @param report node report
   * @return a single trimmed label or ""
   */
  public static String extractNodeLabel(NodeReport report) {
    Set<String> newlabels = report.getNodeLabels();
    if (newlabels != null && !newlabels.isEmpty()) {
      return newlabels.iterator().next().trim();
    } else {
      return "";
    }
  }

  /**
   * Callable for async/scheduled halt
   */
  public static class DelayedHalt extends TimerTask {
    private final int status;
    private final String text;

    public DelayedHalt(int status, String text) {
      this.status = status;
      this.text = text;
    }

    @Override
    public void run() {
      try {
        ExitUtil.halt(status, text);
        //this should never be reached
      } catch (ExitUtil.HaltException e) {
        log.info("Halt failed");
      }
    }
  }

  /**
   * A compareTo function that converts the result of a long
   * comparision into the integer that <code>Comparable</code>
   * expects.
   * @param left left side
   * @param right right side
   * @return -1, 0, 1 depending on the diff
   */
  public static int compareTo(long left, long right) {
    long diff = left - right;
    if (diff < 0) {
      return -1;
    }
    if (diff > 0) {
      return 1;
    }
    return 0;
  }

  /**
   * Given a source folder create zipped file
   *
   * @param srcFolder
   * @param zipFile
   *
   * @throws IOException
   */
  public static void zipFolder(File srcFolder, File zipFile) throws IOException {
    log.info("Zipping folder {} to {}", srcFolder.getAbsolutePath(), zipFile.getAbsolutePath());
    List<String> files = new ArrayList<>();
    generateFileList(files, srcFolder, srcFolder, true);

    byte[] buffer = new byte[1024];

    try (FileOutputStream fos = new FileOutputStream(zipFile)) {
      try (ZipOutputStream zos = new ZipOutputStream(fos)) {

        for (String file : files) {
          ZipEntry ze = new ZipEntry(file);
          zos.putNextEntry(ze);
          try (FileInputStream in = new FileInputStream(srcFolder + File.separator + file)) {
            int len;
            while ((len = in.read(buffer)) > 0) {
              zos.write(buffer, 0, len);
            }
          }
        }
      }
    }
  }

  /**
   * Given a source folder create a tar.gz file
   * 
   * @param srcFolder
   * @param tarGzipFile
   * 
   * @throws IOException
   */
  public static void tarGzipFolder(File srcFolder, File tarGzipFile,
      FilenameFilter filter) throws IOException {
    log.info("Tar-gzipping folder {} to {}", srcFolder.getAbsolutePath(),
        tarGzipFile.getAbsolutePath());
    List<String> files = new ArrayList<>();
    generateFileList(files, srcFolder, srcFolder, true, filter);

    TarArchiveOutputStream taos = null;
    try {
      taos = new TarArchiveOutputStream(new GZIPOutputStream(
          new BufferedOutputStream(new FileOutputStream(tarGzipFile))));
      for (String file : files) {
        File srcFile = new File(srcFolder, file);
        TarArchiveEntry tarEntry = new TarArchiveEntry(
            srcFile, file);
        taos.putArchiveEntry(tarEntry);
        FileInputStream in = new FileInputStream(srcFile);
        try {
          org.apache.commons.io.IOUtils.copy(in, taos);
        } finally {
          if (in != null) {
            in.close();
          }
        }
        taos.flush();
        taos.closeArchiveEntry();
      }
    } finally {
      if (taos != null) {
        taos.close();
      }
    }
  }

  /**
   * Retrieve the HDP version if it is an HDP cluster, or null otherwise
   * 
   * @return HDP version
   */
  public static String getHdpVersion() {
    return System.getenv(SliderKeys.HDP_VERSION_PROP_NAME);
  }

  /**
   * Query to find if it is an HDP cluster
   * 
   * @return true if this is invoked in an HDP cluster or false otherwise
   */
  public static boolean isHdp() {
    return StringUtils.isNotEmpty(getHdpVersion()) ? true : false;
  }

  /**
   * Retrieve the version of the current Slider install
   * 
   * @return the version string of the Slider release
   */
  public static String getSliderVersion() {
    if (isHdp()) {
      return getHdpVersion();
    } else {
      Properties props = SliderVersionInfo.loadVersionProperties();
      return props.getProperty(SliderVersionInfo.APP_VERSION);
    }
  }

  private static void generateFileList(List<String> fileList, File node,
      File rootFolder, Boolean relative) {
    generateFileList(fileList, node, rootFolder, relative, null);
  }

  private static void generateFileList(List<String> fileList, File node,
      File rootFolder, Boolean relative, FilenameFilter filter) {
    if (node.isFile()) {
      String fileFullPath = node.toString();
      if (relative) {
        fileList.add(fileFullPath.substring(rootFolder.toString().length() + 1,
            fileFullPath.length()));
      } else {
        fileList.add(fileFullPath);
      }
    }

    if (node.isDirectory()) {
      String[] subNode = node.list(filter);
      for (String filename : subNode) {
        generateFileList(fileList, new File(node, filename), rootFolder,
            relative, filter);
      }
    }
  }

  /**
   * This wraps ApplicationReports and generates a string version
   * iff the toString() operator is invoked
   */
  public static class OnDemandReportStringifier {
    private final ApplicationReport report;

    public OnDemandReportStringifier(ApplicationReport report) {
      this.report = report;
    }

    @Override
    public String toString() {
      return appReportToString(report, "\n");
    }
  }

  public static InputStream getApplicationResourceInputStream(FileSystem fs,
      Path appPath,
      String entry)
      throws IOException {
    InputStream is = null;
    FSDataInputStream appStream = null;
    try {
      appStream = fs.open(appPath);
      ZipArchiveInputStream zis = new ZipArchiveInputStream(appStream);
      ZipArchiveEntry zipEntry;
      boolean done = false;
      while (!done && (zipEntry = zis.getNextZipEntry()) != null) {
        if (entry.equals(zipEntry.getName())) {
          int size = (int) zipEntry.getSize();
          if (size != -1) {
            log.info("Reading {} of size {}", zipEntry.getName(),
                zipEntry.getSize());
            byte[] content = new byte[size];
            int offset = 0;
            while (offset < size) {
              offset += zis.read(content, offset, size - offset);
            }
            is = new ByteArrayInputStream(content);
          } else {
            log.debug("Size unknown. Reading {}", zipEntry.getName());
            ByteArrayOutputStream baos = new ByteArrayOutputStream();
            while (true) {
              int byteRead = zis.read();
              if (byteRead == -1) {
                break;
              }
              baos.write(byteRead);
            }
            is = new ByteArrayInputStream(baos.toByteArray());
          }
          done = true;
        }
      }
    } finally {
      IOUtils.closeStream(appStream);
    }

    return is;
  }

  /**
   * Check for any needed libraries being present. On Unix none are needed;
   * on windows they must be present
   * @return true if all is well
   */
  public static String checkForRequiredNativeLibraries() {

    if (!Shell.WINDOWS) {
      return "";
    }
    StringBuilder errorText = new StringBuilder("");
    if (!NativeIO.isAvailable()) {
      errorText.append("No native IO library. ");
    }
    try {
      String path = Shell.getQualifiedBinPath(WINUTILS);
      log.debug("winutils is at {}", path);
    } catch (IOException e) {
      errorText.append("No " + WINUTILS);
      log.warn("No winutils: {}", e, e);
    }
    try {
      File target = new File("target");
      FileUtil.canRead(target);
    } catch (UnsatisfiedLinkError e) {
      log.warn("Failing to link to native IO methods: {}", e, e);
      errorText.append("No native IO methods");
    }
    return errorText.toString();
  }

  /**
   * Strictly verify that windows utils is present.
   * Checks go as far as opening the file and looking for
   * the headers. 
   * @throws IOException on any problem reading the file
   * @throws FileNotFoundException if the file is not considered valid
   */
  public static void maybeVerifyWinUtilsValid() throws
      IOException,
      SliderException {
    String errorText = SliderUtils.checkForRequiredNativeLibraries();
    if (!errorText.isEmpty()) {
      throw new BadClusterStateException(errorText);
    }
  }

  public static void verifyIsFile(String program, File exe) throws
      FileNotFoundException {
    if (!exe.isFile()) {
      throw new FileNotFoundException(program
                                      + " at " + exe
                                      + " is not a file");

    }
  }

  public static void verifyFileSize(String program,
      File exe,
      int minFileSize) throws FileNotFoundException {
    if (exe.length() < minFileSize) {
      throw new FileNotFoundException(program
                                      + " at " + exe
                                      + " is too short to be an executable");
    }
  }

  /**
   * Look for the windows executable and check it has the right headers.
   * <code>File.canRead()</code> doesn't work on windows, so the reading
   * is mandatory.
   *
   * @param program program name for errors
   * @param exe executable
   * @throws IOException IOE
   */
  public static void verifyWindowsExe(String program, File exe)
      throws IOException {
    verifyIsFile(program, exe);

    verifyFileSize(program, exe, 0x100);

    // now read two bytes and verify the header.
    try(FileReader reader = new FileReader(exe)) {
      int[] header = new int[2];
      header[0] = reader.read();
      header[1] = reader.read();
      if ((header[0] != 'M' || header[1] != 'Z')) {
        throw new FileNotFoundException(program
                                        + " at " + exe
                                        + " is not a windows executable file");
      }
    }
  }

  /**
   * Verify that a Unix exe works
   * @param program program name for errors
   * @param exe executable
   * @throws IOException IOE

   */
  public static void verifyUnixExe(String program, File exe)
      throws IOException {
    verifyIsFile(program, exe);

    // read flag
    if (!exe.canRead()) {
      throw new IOException("Cannot read " + program + " at " + exe);
    }
    // exe flag
    if (!exe.canExecute()) {
      throw new IOException("Cannot execute " + program + " at " + exe);
    }
  }

  /**
   * Validate an executable
   * @param program program name for errors
   * @param exe program to look at
   * @throws IOException
   */
  public static void validateExe(String program, File exe) throws IOException {
    if (!Shell.WINDOWS) {
      verifyWindowsExe(program, exe);
    } else {
      verifyUnixExe(program, exe);
    }
  }

  /**
   * Write bytes to a file
   * @param outfile output file
   * @param data data to write
   * @param createParent flag to indicate that the parent dir should
   * be created
   * @throws IOException on any IO problem
   */
  public static void write(File outfile, byte[] data, boolean createParent)
      throws IOException {
    File parentDir = outfile.getParentFile();
    if (createParent) {
      parentDir.mkdirs();
    }
    SliderUtils.verifyIsDir(parentDir, log);
    FileOutputStream out = new FileOutputStream(outfile);
    try {
      out.write(data);
    } finally {
      IOUtils.closeStream(out);
    }

  }

  /**
   * Execute a command for a test operation
   * @param name name in error
   * @param status status code expected
   * @param timeoutMillis timeout in millis for process to finish
   * @param logger
   * @param outputString optional string to grep for (must not span a line)
   * @param commands commands   @return the process
   * @throws IOException on any failure.
   */
  public static ForkedProcessService execCommand(String name,
      int status,
      long timeoutMillis,
      Logger logger,
      String outputString,
      String... commands) throws IOException, SliderException {
    Preconditions.checkArgument(isSet(name), "no name");
    Preconditions.checkArgument(commands.length > 0, "no commands");
    Preconditions.checkArgument(isSet(commands[0]), "empty command");

    ForkedProcessService process;


    process = new ForkedProcessService(
        name,
        new HashMap<String, String>(),
        Arrays.asList(commands));
    process.setProcessLog(logger);
    process.init(new Configuration());
    String errorText = null;
    process.start();
    try {
      if (!process.waitForServiceToStop(timeoutMillis)) {
        throw new TimeoutException(
            "Process did not stop in " + timeoutMillis + "mS");
      }
      int exitCode = process.getExitCode();
      List<String> recentOutput = process.getRecentOutput();
      if (status != exitCode) {
        // error condition
        errorText = "Expected exit code={" + status + "}, "
                    + "actual exit code={" + exitCode + "}";
      } else {
        if (isSet(outputString)) {
          boolean found = false;
          for (String line : recentOutput) {
            if (line.contains(outputString)) {
              found = true;
              break;
            }
          }
          if (!found) {
            errorText = "Did not find \"" + outputString + "\""
                        + " in output";
          }
        }
      }
      if (errorText == null) {
        return process;
      }

    } catch (TimeoutException e) {
      errorText = e.toString();
    }
    // error text: non null ==> operation failed
    log.warn(errorText);
    List<String> recentOutput = process.getRecentOutput();
    for (String line : recentOutput) {
      log.info(line);
    }
    throw new SliderException(LauncherExitCodes.EXIT_OTHER_FAILURE,
        "Process %s failed: %s", name, errorText);

  }


  /**
   * Validate the slider client-side execution environment.
   * This looks for everything felt to be critical for execution, including
   * native binaries and other essential dependencies.
   * @param logger logger to log to on normal execution
   * @throws IOException on IO failures
   * @throws SliderException on validation failures
   */
  public static void validateSliderClientEnvironment(Logger logger) throws
      IOException,
      SliderException {
    maybeVerifyWinUtilsValid();
  }

  /**
   * Validate the slider server-side execution environment.
   * This looks for everything felt to be critical for execution, including
   * native binaries and other essential dependencies.
   * @param logger logger to log to on normal execution
   * @param dependencyChecks flag to indicate checks for agent dependencies
   * @throws IOException on IO failures
   * @throws SliderException on validation failures
   */
  public static void validateSliderServerEnvironment(Logger logger,
      boolean dependencyChecks) throws
      IOException,
      SliderException {
    maybeVerifyWinUtilsValid();
    if (dependencyChecks) {
      validatePythonEnv(logger);
      validateOpenSSLEnv(logger);
    }
  }

  public static void validateOpenSSLEnv(Logger logger) throws
      IOException,
      SliderException {
    execCommand(OPENSSL, 0, 5000, logger, "OpenSSL", OPENSSL, "version");
  }

  public static void validatePythonEnv(Logger logger) throws
      IOException,
      SliderException {
    execCommand(PYTHON, 0, 5000, logger, "Python", PYTHON, "-V");
  }

  /**
   * return the path to the currently running slider command
   *
   * @throws NullPointerException
   *             - If the pathname argument is null
   * @throws SecurityException
   *             - if a security manager exists and its checkPermission method
   *             doesn't allow getting the ProtectionDomain
   */
  public static String getCurrentCommandPath() {
    File f = new File(Slider.class.getProtectionDomain().getCodeSource()
                                  .getLocation().getPath());
    return f.getAbsolutePath();
  }

  /**
   * return the HDFS path where the application package has been uploaded
   * manually or by using slider client (install package command)
   * 
   * @param conf configuration
   * @return
   */
  public static String getApplicationDefinitionPath(ConfTreeOperations conf)
      throws BadConfigException {
    String appDefPath = conf.getGlobalOptions().getMandatoryOption(
        AgentKeys.APP_DEF);
    return appDefPath;
  }

  /**
   * return the path to the slider-client.xml used by the current running
   * slider command
   *
   * @throws SecurityException
   *             - if a security manager exists and its checkPermission method
   *             denies access to the class loader for the class
   */
  public static String getClientConfigPath() {
    URL path = ConfigHelper.class.getClassLoader().getResource(
        SliderKeys.SLIDER_CLIENT_XML);
    Preconditions.checkNotNull(path, "Failed to locate resource " + SliderKeys.SLIDER_CLIENT_XML);
    return path.toString();
  }

  /**
   * validate if slider-client.xml under the path can be opened
   *
   * @throws IOException
   *             : the file can't be found or open
   */
  public static void validateClientConfigFile() throws IOException {
    URL resURL = SliderVersionInfo.class.getClassLoader().getResource(
        SliderKeys.SLIDER_CLIENT_XML);
    if (resURL == null) {
      throw new IOException(
          "slider-client.xml doesn't exist on the path: "
          + getClientConfigPath());
    }

    try {
      InputStream inStream = resURL.openStream();
      if (inStream == null) {
        throw new IOException("slider-client.xml can't be opened");
      }
    } catch (IOException e) {
      throw new IOException("slider-client.xml can't be opened: "
                            + e.toString());
    }
  }

  /**
   * validate if a file on HDFS can be open
   *
   * @throws IOException the file can't be found or opened
   * @throws URISyntaxException
   */
  public static void validateHDFSFile(SliderFileSystem sliderFileSystem,
      String pathStr)
      throws IOException, URISyntaxException {
    URI pathURI = new URI(pathStr);
    InputStream inputStream =
        sliderFileSystem.getFileSystem().open(new Path(pathURI));
    if (inputStream == null) {
      throw new IOException("HDFS file " + pathStr + " can't be opened");
    }
  }

  /**
   * return the version and path of the JDK invoking the current running
   * slider command
   *
   * @throws SecurityException
   *             - if a security manager exists and its checkPropertyAccess
   *             method doesn't allow access to the specified system property.
   */
  public static String getJDKInfo() {
    String version = System.getProperty("java.version");
    String javaHome = System.getProperty("java.home");
    return
        "The version of the JDK invoking the current running slider command: "
        + version + "; The path to it is: " + javaHome;
  }

  /**
   * return a description of whether the current user has created credential
   * cache files from kerberos servers
   *
   * @throws IOException
   * @throws BadConfigException
   * @throws SecurityException
   *             - if a security manager exists and its checkPropertyAccess
   *             method doesn't allow access to the specified system property.
   */
  public static String checkCredentialCacheFile() throws IOException,
      BadConfigException {
    String result = null;
    if (!Shell.WINDOWS) {
      result = Shell.execCommand("klist");
    }
    return result;
  }

  /**
   * Compare the times of two applications: most recent app comes first
   * Specifically: the one whose start time value is greater.
   */
  private static class MostRecentlyStartedAppFirst
      implements Comparator<ApplicationReport>, Serializable {
    @Override
    public int compare(ApplicationReport r1, ApplicationReport r2) {
      long x = r1.getStartTime();
      long y = r2.getStartTime();
      return compareTwoLongsReverse(x, y);
    }
  }
  
  /**
   * Compare the times of two applications: most recent app comes first.
   * "Recent"== the app whose start time <i>or finish time</i> is the greatest.
   */
  private static class MostRecentlyStartedOrFinishedFirst
      implements Comparator<ApplicationReport>, Serializable {
    @Override
    public int compare(ApplicationReport r1, ApplicationReport r2) {
      long started1 = r1.getStartTime();
      long started2 = r2.getStartTime();
      long finished1 = r1.getFinishTime();
      long finished2 = r2.getFinishTime();
      long lastEvent1 = Math.max(started1, finished1);
      long lastEvent2 = Math.max(started2, finished2);
      return compareTwoLongsReverse(lastEvent1, lastEvent2);
    }
  }

  /**
   * Compare the times of two applications: most recently finished app comes first
   * Specifically: the one whose finish time value is greater.
   */
  private static class MostRecentAppFinishFirst
      implements Comparator<ApplicationReport>, Serializable {
    @Override
    public int compare(ApplicationReport r1, ApplicationReport r2) {
      long x = r1.getFinishTime();
      long y = r2.getFinishTime();
      return compareTwoLongsReverse(x, y);
    }
  }

  /**
   * Compare two long values for sorting. As the return value for 
   * comparators must be int, the simple value of <code>x-y</code>
   * is inapplicable
   * @param x x value
   * @param y y value
   * @return +ve if x is less than y, -ve if y is greater than x; 0 for equality
   */
  public static int compareTwoLongsReverse(long x, long y) {
    return (x < y) ? 1 : ((x == y) ? 0 : -1);
  }

  public static String getSystemEnv(String property) {
    return System.getenv(property);
  }

  public static Map<String, String> getSystemEnv() {
    return System.getenv();
  }

  public static String requestToString(AMRMClient.ContainerRequest request) {
    Preconditions.checkArgument(request != null, "Null request");
    StringBuilder buffer = new StringBuilder(request.toString());
    buffer.append("; ");
    buffer.append("relaxLocality=").append(request.getRelaxLocality()).append("; ");
    String labels = request.getNodeLabelExpression();
    if (labels != null) {
      buffer.append("nodeLabels=").append(labels).append("; ");
    }
    List<String> nodes = request.getNodes();
    if (nodes != null) {
      buffer.append("Nodes = [ ");
      int size = nodes.size();
      for (int i = 0; i < Math.min(NODE_LIST_LIMIT, size); i++) {
        buffer.append(nodes.get(i)).append(' ');
      }
      if (size > NODE_LIST_LIMIT) {
        buffer.append(String.format("...(total %d entries)", size));
      }
      buffer.append("]; ");
    }
    List<String> racks = request.getRacks();
    if (racks != null) {
      buffer.append("racks = [")
          .append(join(racks, ", ", false))
          .append("]; ");
    }
    return buffer.toString();
  }
}<|MERGE_RESOLUTION|>--- conflicted
+++ resolved
@@ -1346,15 +1346,7 @@
     log.info("Loading all dependencies from {}", srcPath);
     if (SliderUtils.isSet(srcPath)) {
       File srcFolder = new File(srcPath);
-<<<<<<< HEAD
       FilenameFilter jarFilter = createJarFilter();
-=======
-      FilenameFilter jarFilter = new FilenameFilter() {
-        public boolean accept(File dir, String name) {
-          return name.toLowerCase(Locale.ENGLISH).endsWith(".jar");
-        }
-      };
->>>>>>> 49945162
       File[] listOfJars = srcFolder.listFiles(jarFilter);
       for (File jarFile : listOfJars) {
         LocalResource res = sliderFileSystem.submitFile(jarFile, tempPath, libDir, jarFile.getName());
