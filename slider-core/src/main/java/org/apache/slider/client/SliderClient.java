--- conflicted
+++ resolved
@@ -2386,13 +2386,10 @@
     } catch (FileNotFoundException e) {
       log.info("{}", e.toString());
       log.debug("{}", e, e);
-<<<<<<< HEAD
       return EXIT_NOT_FOUND;
     } catch (PathNotFoundException e) {
       log.info("{}", e.toString());
       log.debug("{}", e, e);
-=======
->>>>>>> e7c008a4
       return EXIT_NOT_FOUND;
     }
     return EXIT_SUCCESS;
