/*
 * Licensed to the Apache Software Foundation (ASF) under one
 * or more contributor license agreements.  See the NOTICE file
 * distributed with this work for additional information
 * regarding copyright ownership.  The ASF licenses this file
 * to you under the Apache License, Version 2.0 (the
 * "License"); you may not use this file except in compliance
 * with the License.  You may obtain a copy of the License at
 *
 *     http://www.apache.org/licenses/LICENSE-2.0
 *
 * Unless required by applicable law or agreed to in writing, software
 * distributed under the License is distributed on an "AS IS" BASIS,
 * WITHOUT WARRANTIES OR CONDITIONS OF ANY KIND, either express or implied.
 * See the License for the specific language governing permissions and
 * limitations under the License.
*/

package org.apache.slider.client;

import com.google.common.annotations.VisibleForTesting;
import com.google.common.base.Preconditions;

import org.apache.commons.lang.StringUtils;
import org.apache.hadoop.conf.Configuration;
import org.apache.hadoop.fs.FileStatus;
import org.apache.hadoop.fs.FileSystem;
import org.apache.hadoop.fs.LocatedFileStatus;
import org.apache.hadoop.fs.Path;
import org.apache.hadoop.fs.PathNotFoundException;
import org.apache.hadoop.fs.RemoteIterator;
import org.apache.hadoop.fs.permission.FsAction;
import org.apache.hadoop.fs.permission.FsPermission;
import org.apache.hadoop.hdfs.DFSConfigKeys;
import org.apache.hadoop.hdfs.HdfsConfiguration;
import org.apache.hadoop.net.NetUtils;
import org.apache.hadoop.registry.client.api.RegistryConstants;
import org.apache.hadoop.registry.client.binding.RegistryPathUtils;
import org.apache.hadoop.registry.client.types.RegistryPathStatus;
import org.apache.hadoop.security.UserGroupInformation;
import org.apache.hadoop.security.alias.CredentialProvider;
import org.apache.hadoop.security.alias.CredentialProviderFactory;
import org.apache.hadoop.yarn.api.ApplicationConstants;
import org.apache.hadoop.yarn.api.records.ApplicationId;
import org.apache.hadoop.yarn.api.records.ApplicationReport;
import org.apache.hadoop.yarn.api.records.FinalApplicationStatus;
import org.apache.hadoop.yarn.api.records.LocalResource;
import org.apache.hadoop.yarn.api.records.NodeReport;
import org.apache.hadoop.yarn.api.records.NodeState;
import org.apache.hadoop.yarn.api.records.YarnApplicationState;
import org.apache.hadoop.yarn.conf.YarnConfiguration;
import org.apache.hadoop.yarn.exceptions.ApplicationAttemptNotFoundException;
import org.apache.hadoop.yarn.exceptions.ApplicationNotFoundException;
import org.apache.hadoop.yarn.exceptions.YarnException;
import org.apache.hadoop.registry.client.api.RegistryOperations;

import static org.apache.hadoop.registry.client.binding.RegistryUtils.*;

import org.apache.hadoop.registry.client.binding.RegistryUtils;
import org.apache.hadoop.registry.client.exceptions.NoRecordException;
import org.apache.hadoop.registry.client.types.Endpoint;
import org.apache.hadoop.registry.client.types.ServiceRecord;
import org.apache.hadoop.registry.client.types.yarn.YarnRegistryAttributes;
import org.apache.hadoop.yarn.util.ConverterUtils;
import org.apache.slider.api.ClusterDescription;
import org.apache.slider.api.ClusterNode;
import org.apache.slider.api.InternalKeys;
import org.apache.slider.api.OptionKeys;
import org.apache.slider.api.ResourceKeys;
import org.apache.slider.api.SliderClusterProtocol;
import org.apache.slider.api.StateValues;
import org.apache.slider.api.proto.Messages;
import org.apache.slider.api.types.ContainerInformation;
import org.apache.slider.api.types.SliderInstanceDescription;
import org.apache.slider.client.ipc.SliderClusterOperations;
import org.apache.slider.common.Constants;
import org.apache.slider.common.SliderExitCodes;
import org.apache.slider.common.SliderKeys;
import org.apache.slider.common.SliderXmlConfKeys;
import org.apache.slider.common.params.AbstractActionArgs;
import org.apache.slider.common.params.AbstractClusterBuildingActionArgs;
import org.apache.slider.common.params.ActionClientArgs;
import org.apache.slider.common.params.ActionDiagnosticArgs;
import org.apache.slider.common.params.ActionExistsArgs;
import org.apache.slider.common.params.ActionInstallKeytabArgs;
import org.apache.slider.common.params.ActionInstallPackageArgs;
import org.apache.slider.common.params.ActionPackageArgs;
import org.apache.slider.common.params.ActionAMSuicideArgs;
import org.apache.slider.common.params.ActionCreateArgs;
import org.apache.slider.common.params.ActionEchoArgs;
import org.apache.slider.common.params.ActionFlexArgs;
import org.apache.slider.common.params.ActionFreezeArgs;
import org.apache.slider.common.params.ActionKeytabArgs;
import org.apache.slider.common.params.ActionKillContainerArgs;
import org.apache.slider.common.params.ActionListArgs;
import org.apache.slider.common.params.ActionLookupArgs;
import org.apache.slider.common.params.ActionRegistryArgs;
import org.apache.slider.common.params.ActionResolveArgs;
import org.apache.slider.common.params.ActionStatusArgs;
import org.apache.slider.common.params.ActionThawArgs;
import org.apache.slider.common.params.Arguments;
import org.apache.slider.common.params.ClientArgs;
import org.apache.slider.common.params.CommonArgs;
import org.apache.slider.common.params.LaunchArgsAccessor;
import org.apache.slider.common.tools.ConfigHelper;
import org.apache.slider.common.tools.Duration;
import org.apache.slider.common.tools.SliderFileSystem;
import org.apache.slider.common.tools.SliderUtils;
import org.apache.slider.common.tools.SliderVersionInfo;
import org.apache.slider.core.build.InstanceBuilder;
import org.apache.slider.core.build.InstanceIO;
import org.apache.slider.core.conf.AggregateConf;
import org.apache.slider.core.conf.ConfTree;
import org.apache.slider.core.conf.ConfTreeOperations;
import org.apache.slider.core.conf.MapOperations;
import org.apache.slider.core.conf.ResourcesInputPropertiesValidator;
import org.apache.slider.core.conf.TemplateInputPropertiesValidator;
import org.apache.slider.core.exceptions.BadClusterStateException;
import org.apache.slider.core.exceptions.BadCommandArgumentsException;
import org.apache.slider.core.exceptions.BadConfigException;
import org.apache.slider.core.exceptions.ErrorStrings;
import org.apache.slider.core.exceptions.NoSuchNodeException;
import org.apache.slider.core.exceptions.NotFoundException;
import org.apache.slider.core.exceptions.SliderException;
import org.apache.slider.core.exceptions.UnknownApplicationInstanceException;
import org.apache.slider.core.exceptions.WaitTimeoutException;
import org.apache.slider.core.launch.AppMasterLauncher;
import org.apache.slider.core.launch.ClasspathConstructor;
import org.apache.slider.core.launch.CommandLineBuilder;
import org.apache.slider.core.launch.JavaCommandLineBuilder;
import org.apache.slider.core.launch.LaunchedApplication;
import org.apache.slider.core.launch.RunningApplication;
import org.apache.slider.core.launch.SerializedApplicationReport;
import org.apache.slider.core.main.RunService;
import org.apache.slider.core.persist.ApplicationReportSerDeser;
import org.apache.slider.core.persist.ConfPersister;
import org.apache.slider.core.persist.LockAcquireFailedException;
import org.apache.slider.core.registry.SliderRegistryUtils;
import org.apache.slider.core.registry.YarnAppListClient;
import org.apache.slider.core.registry.docstore.ConfigFormat;
import org.apache.slider.core.registry.docstore.PublishedConfigSet;
import org.apache.slider.core.registry.docstore.PublishedConfiguration;
import org.apache.slider.core.registry.docstore.PublishedConfigurationOutputter;
import org.apache.slider.core.registry.docstore.PublishedExports;
import org.apache.slider.core.registry.docstore.PublishedExportsOutputter;
import org.apache.slider.core.registry.docstore.PublishedExportsSet;
import org.apache.slider.core.registry.retrieve.RegistryRetriever;
import org.apache.slider.core.zk.BlockingZKWatcher;
import org.apache.slider.core.zk.ZKIntegration;
import org.apache.slider.core.zk.ZKPathBuilder;
import org.apache.slider.providers.AbstractClientProvider;
import org.apache.slider.providers.SliderProviderFactory;
import org.apache.slider.providers.agent.AgentKeys;
import org.apache.slider.providers.slideram.SliderAMClientProvider;
import org.apache.slider.server.appmaster.SliderAppMaster;
import org.apache.slider.server.appmaster.rpc.RpcBinder;
import org.apache.slider.server.services.utility.AbstractSliderLaunchedService;
import org.apache.zookeeper.CreateMode;
import org.apache.zookeeper.KeeperException;
import org.apache.zookeeper.ZooDefs;
import org.codehaus.jettison.json.JSONException;
import org.codehaus.jettison.json.JSONObject;
import org.slf4j.Logger;
import org.slf4j.LoggerFactory;

import java.io.BufferedReader;
import java.io.File;
import java.io.FileNotFoundException;
import java.io.FileOutputStream;
import java.io.IOException;
import java.io.InputStreamReader;
import java.io.PrintStream;
import java.io.StringWriter;
import java.io.Writer;
import java.net.InetSocketAddress;
import java.net.URISyntaxException;
import java.nio.charset.Charset;
import java.nio.file.Files;
import java.util.ArrayList;
import java.util.Arrays;
import java.util.Collection;
import java.util.HashMap;
import java.util.HashSet;
import java.util.Iterator;
import java.util.LinkedList;
import java.util.List;
import java.util.Locale;
import java.util.Map;
import java.util.Map.Entry;
import java.util.Set;
import java.util.regex.Pattern;

import static org.apache.slider.common.params.SliderActions.*;

/**
 * Client service for Slider
 */

public class SliderClient extends AbstractSliderLaunchedService implements RunService,
    SliderExitCodes, SliderKeys, ErrorStrings, SliderClientAPI {
  private static final Logger log = LoggerFactory.getLogger(SliderClient.class);

  // value should not be changed without updating string find in slider.py
  private static final String PASSWORD_PROMPT = "Enter password for";

  private ClientArgs serviceArgs;
  public ApplicationId applicationId;
  
  private String deployedClusterName;
  /**
   * Cluster operations against the deployed cluster -will be null
   * if no bonding has yet taken place
   */
  private SliderClusterOperations sliderClusterOperations;

  protected SliderFileSystem sliderFileSystem;

  /**
   * Yarn client service
   */
  private SliderYarnClientImpl yarnClient;
  private YarnAppListClient yarnAppListClient;
  private AggregateConf launchedInstanceDefinition;

  /**
   * The YARN registry service
   */
  private RegistryOperations registryOperations;

  /**
   * Constructor
   */
  public SliderClient() {
    super("Slider Client");
    new HdfsConfiguration();
    new YarnConfiguration();
  }

  /**
   * This is called <i>Before serviceInit is called</i>
   * @param config the initial configuration build up by the
   * service launcher.
   * @param args argument list list of arguments passed to the command line
   * after any launcher-specific commands have been stripped.
   * @return the post-binding configuration to pass to the <code>init()</code>
   * operation.
   * @throws Exception
   */
  @Override
  public Configuration bindArgs(Configuration config, String... args) throws Exception {
    config = super.bindArgs(config, args);
    serviceArgs = new ClientArgs(args);
    serviceArgs.parse();
    // add the slider XML config
    ConfigHelper.injectSliderXMLResource();
    // yarn-ify
    YarnConfiguration yarnConfiguration = new YarnConfiguration(config);
    return SliderUtils.patchConfiguration(yarnConfiguration);
  }

  @Override
  protected void serviceInit(Configuration conf) throws Exception {
    Configuration clientConf = SliderUtils.loadSliderClientXML();
    ConfigHelper.mergeConfigurations(conf, clientConf, SLIDER_CLIENT_XML, true);
    serviceArgs.applyDefinitions(conf);
    serviceArgs.applyFileSystemBinding(conf);
    // init security with our conf
    if (SliderUtils.isHadoopClusterSecure(conf)) {
      SliderUtils.forceLogin();
      SliderUtils.initProcessSecurity(conf);
    }
    AbstractActionArgs coreAction = serviceArgs.getCoreAction();
    if (coreAction.getHadoopServicesRequired()) {
      initHadoopBinding();
    }
    super.serviceInit(conf);
  }

  /**
   * this is where the work is done.
   * @return the exit code
   * @throws Throwable anything that went wrong
   */
/* JDK7

  @Override
  public int runService() throws Throwable {

    // choose the action
    String action = serviceArgs.getAction();
    int exitCode = EXIT_SUCCESS;
    String clusterName = serviceArgs.getClusterName();
    // actions
    switch (action) {
      case ACTION_BUILD:
        exitCode = actionBuild(clusterName, serviceArgs.getActionBuildArgs());
        break;
      case ACTION_UPDATE:
        exitCode = actionUpdate(clusterName, serviceArgs.getActionUpdateArgs());
        break;
      case ACTION_CREATE:
        exitCode = actionCreate(clusterName, serviceArgs.getActionCreateArgs());
        break;
      case ACTION_FREEZE:
        exitCode = actionFreeze(clusterName, serviceArgs.getActionFreezeArgs());
        break;
      case ACTION_THAW:
        exitCode = actionThaw(clusterName, serviceArgs.getActionThawArgs());
        break;
      case ACTION_DESTROY:
        exitCode = actionDestroy(clusterName);
        break;
      case ACTION_EXISTS:
        exitCode = actionExists(clusterName,
            serviceArgs.getActionExistsArgs().live);
        break;
      case ACTION_FLEX:
        exitCode = actionFlex(clusterName, serviceArgs.getActionFlexArgs());
        break;
      case ACTION_GETCONF:
        exitCode =
            actionGetConf(clusterName, serviceArgs.getActionGetConfArgs());
        break;
      case ACTION_HELP:
      case ACTION_USAGE:
        log.info(serviceArgs.usage());
        break;
      case ACTION_KILL_CONTAINER:
        exitCode = actionKillContainer(clusterName,
            serviceArgs.getActionKillContainerArgs());
        break;
      case ACTION_AM_SUICIDE:
        exitCode = actionAmSuicide(clusterName,
            serviceArgs.getActionAMSuicideArgs());
        break;
      case ACTION_LIST:
        exitCode = actionList(clusterName, serviceArgs.getActionListArgs());
        break;
      case ACTION_REGISTRY:
        exitCode = actionRegistry(
            serviceArgs.getActionRegistryArgs());
        break;
      case ACTION_STATUS:
        exitCode = actionStatus(clusterName,
            serviceArgs.getActionStatusArgs());
        break;
      case ACTION_VERSION:
        exitCode = actionVersion();
        break;
      default:
        throw new SliderException(EXIT_UNIMPLEMENTED,
            "Unimplemented: " + action);
    }

    return exitCode;
  }

*/

  /**
   * Launched service execution. This runs {@link #exec()}
   * then catches some exceptions and converts them to exit codes
   * @return an exit code
   * @throws Throwable
   */
  @Override
  public int runService() throws Throwable {
    try {
      return exec();
    } catch (FileNotFoundException | PathNotFoundException nfe) {
      throw new NotFoundException(nfe, nfe.toString());
    }
  }

  /**
   * Execute the command line
   * @return an exit code
   * @throws Throwable on a failure
   */
  public int exec() throws Throwable {

    // choose the action
    String action = serviceArgs.getAction();
    if (SliderUtils.isUnset(action)) {
      throw new SliderException(EXIT_USAGE,
          serviceArgs.usage());
    }
      
    int exitCode = EXIT_SUCCESS;
    String clusterName = serviceArgs.getClusterName();
    // actions

    switch (action) {
      case ACTION_AM_SUICIDE:
        exitCode = actionAmSuicide(clusterName,
            serviceArgs.getActionAMSuicideArgs());
        break;
      
      case ACTION_BUILD:
        exitCode = actionBuild(clusterName, serviceArgs.getActionBuildArgs());
        break;
      
      case ACTION_CLIENT:
        exitCode = actionClient(serviceArgs.getActionClientArgs());
        break;

      case ACTION_CREATE:
        exitCode = actionCreate(clusterName, serviceArgs.getActionCreateArgs());
        break;

      case ACTION_DESTROY:
        exitCode = actionDestroy(clusterName);
        break;

      case ACTION_DIAGNOSTICS:
        exitCode = actionDiagnostic(serviceArgs.getActionDiagnosticArgs());
        break;
      
      case ACTION_EXISTS:
        exitCode = actionExists(clusterName,
            serviceArgs.getActionExistsArgs());
        break;
      
      case ACTION_FLEX:
        exitCode = actionFlex(clusterName, serviceArgs.getActionFlexArgs());
        break;
      
      case ACTION_FREEZE:
        exitCode = actionFreeze(clusterName, serviceArgs.getActionFreezeArgs());
        break;
      
      case ACTION_HELP:
        log.info(serviceArgs.usage());
        break;
      
      case ACTION_KILL_CONTAINER:
        exitCode = actionKillContainer(clusterName,
            serviceArgs.getActionKillContainerArgs());
        break;
      
      case ACTION_INSTALL_KEYTAB:
        exitCode =
            actionInstallKeytab(serviceArgs.getActionInstallKeytabArgs());
        break;
      
      case ACTION_INSTALL_PACKAGE:
        exitCode = actionInstallPkg(serviceArgs.getActionInstallPackageArgs());
        break;
      
      case ACTION_KEYTAB:
        exitCode = actionKeytab(serviceArgs.getActionKeytabArgs());
        break;

      case ACTION_LIST:
        exitCode = actionList(clusterName, serviceArgs.getActionListArgs());
        break;
      
      case ACTION_LOOKUP:
        exitCode = actionLookup(serviceArgs.getActionLookupArgs());
        break;

      case ACTION_PACKAGE:
        exitCode = actionPackage(serviceArgs.getActionPackageArgs());
        break;

      case ACTION_REGISTRY:
        exitCode = actionRegistry(serviceArgs.getActionRegistryArgs());
        break;
      
      case ACTION_RESOLVE:
        exitCode = actionResolve(serviceArgs.getActionResolveArgs());
        break;
      
      case ACTION_STATUS:
        exitCode = actionStatus(clusterName, serviceArgs.getActionStatusArgs());
        break;

      case ACTION_THAW:
        exitCode = actionThaw(clusterName, serviceArgs.getActionThawArgs());
        break;

      case ACTION_UPDATE:
        exitCode = actionUpdate(clusterName, serviceArgs.getActionUpdateArgs());
        break;
      
      case ACTION_VERSION:
        exitCode = actionVersion();
        break;
      
      default:
        throw new SliderException(EXIT_UNIMPLEMENTED,
            "Unimplemented: " + action);
    }
   
    return exitCode;
  }

/**
   * Perform everything needed to init the hadoop binding.
   * This assumes that the service is already  in inited or started state
   * @throws IOException
   * @throws SliderException
   */
  protected void initHadoopBinding() throws IOException, SliderException {
    // validate the client
    SliderUtils.validateSliderClientEnvironment(null);
    //create the YARN client
    yarnClient = new SliderYarnClientImpl();
    yarnClient.init(getConfig());
    if (getServiceState() == STATE.STARTED) {
      yarnClient.start();
    }
    addService(yarnClient);
    yarnAppListClient =
        new YarnAppListClient(yarnClient, getUsername(), getConfig());
    // create the filesystem
    sliderFileSystem = new SliderFileSystem(getConfig());    
  }

  /**
   * Delete the zookeeper node associated with the calling user and the cluster
   * TODO: YARN registry operations
   **/
  @VisibleForTesting
  public boolean deleteZookeeperNode(String clusterName) throws YarnException, IOException {
    String user = getUsername();
    String zkPath = ZKIntegration.mkClusterPath(user, clusterName);
    Exception e = null;
    try {
      Configuration config = getConfig();
      ZKIntegration client = getZkClient(clusterName, user);
      if (client != null) {
        if (client.exists(zkPath)) {
          log.info("Deleting zookeeper path {}", zkPath);
        }
        client.deleteRecursive(zkPath);
        return true;
      }
    } catch (InterruptedException | BadConfigException | KeeperException ignored) {
      e = ignored;
    }
    if (e != null) {
      log.debug("Unable to recursively delete zk node {}", zkPath);
      log.debug("Reason: ", e);
    }

    return false;
  }

  /**
   * Create the zookeeper node associated with the calling user and the cluster
   */
  @VisibleForTesting
  public String createZookeeperNode(String clusterName, Boolean nameOnly) throws YarnException, IOException {
    String user = getUsername();
    String zkPath = ZKIntegration.mkClusterPath(user, clusterName);
    if (nameOnly) {
      return zkPath;
    }
    Configuration config = getConfig();
    ZKIntegration client = getZkClient(clusterName, user);
    if (client != null) {
      try {
        client.createPath(zkPath, "", ZooDefs.Ids.OPEN_ACL_UNSAFE,
                          CreateMode.PERSISTENT);
        return zkPath;
      } catch (InterruptedException | KeeperException e) {
        log.warn("Unable to create default zk node {}", zkPath, e);
      }
    }

    return null;
  }

  /**
   * Gets a zookeeper client, returns null if it cannot connect to zookeeper
   **/
  protected ZKIntegration getZkClient(String clusterName, String user) throws YarnException {
    String registryQuorum = lookupZKQuorum();
    ZKIntegration client = null;
    try {
      BlockingZKWatcher watcher = new BlockingZKWatcher();
      client = ZKIntegration.newInstance(registryQuorum, user, clusterName, true, false, watcher);
      client.init();
      watcher.waitForZKConnection(2 * 1000);
    } catch (InterruptedException e) {
      client = null;
      log.warn("Unable to connect to zookeeper quorum {}", registryQuorum, e);
    } catch (IOException e) {
      log.warn("Unable to connect to zookeeper quorum {}", registryQuorum, e);
    }
    return client;
  }

  @Override
  public int actionDestroy(String clustername) throws YarnException,
                                                      IOException {
    // verify that a live cluster isn't there
    SliderUtils.validateClusterName(clustername);
    //no=op, it is now mandatory. 
    verifyBindingsDefined();
    verifyNoLiveClusters(clustername, "Destroy");

    // create the directory path
    Path clusterDirectory = sliderFileSystem.buildClusterDirPath(clustername);
    // delete the directory;
    FileSystem fs = sliderFileSystem.getFileSystem();
    boolean exists = fs.exists(clusterDirectory);
    if (exists) {
      log.debug("Application Instance {} found at {}: destroying", clustername, clusterDirectory);
      boolean deleted =
          fs.delete(clusterDirectory, true);
      if (!deleted) {
        log.warn("Filesystem returned false from delete() operation");
      }

      if(!deleteZookeeperNode(clustername)) {
        log.warn("Unable to perform node cleanup in Zookeeper.");
      }

      if (fs.exists(clusterDirectory)) {
        log.warn("Failed to delete {}", clusterDirectory);
      }

    } else {
      log.debug("Application Instance {} already destroyed", clustername);
    }

    // rm the registry entry —do not let this block the destroy operations
    String registryPath = SliderRegistryUtils.registryPathForInstance(
        clustername);
    try {
      getRegistryOperations().delete(registryPath, true);
    } catch (IOException e) {
      log.warn("Error deleting registry entry {}: {} ", registryPath, e, e);
    } catch (SliderException e) {
      log.warn("Error binding to registry {} ", e, e);
    }

    List<ApplicationReport> instances = findAllLiveInstances(clustername);
    // detect any race leading to cluster creation during the check/destroy process
    // and report a problem.
    if (!instances.isEmpty()) {
      throw new SliderException(EXIT_APPLICATION_IN_USE,
                              clustername + ": "
                              + E_DESTROY_CREATE_RACE_CONDITION
                              + " :" +
                              instances.get(0));
    }
    log.info("Destroyed cluster {}", clustername);
    return EXIT_SUCCESS;
  }
  
  @Override
  public int actionAmSuicide(String clustername,
      ActionAMSuicideArgs args) throws YarnException, IOException {
    SliderClusterOperations clusterOperations =
      createClusterOperations(clustername);
    clusterOperations.amSuicide(args.message, args.exitcode, args.waittime);
    return EXIT_SUCCESS;
  }

  @Override
  public AbstractClientProvider createClientProvider(String provider)
    throws SliderException {
    SliderProviderFactory factory =
      SliderProviderFactory.createSliderProviderFactory(provider);
    return factory.createClientProvider();
  }

  /**
   * Create the cluster -saving the arguments to a specification file first
   * @param clustername cluster name
   * @return the status code
   * @throws YarnException Yarn problems
   * @throws IOException other problems
   * @throws BadCommandArgumentsException bad arguments.
   */
  public int actionCreate(String clustername, ActionCreateArgs createArgs) throws
                                               YarnException,
                                               IOException {

    actionBuild(clustername, createArgs);
    Path clusterDirectory = sliderFileSystem.buildClusterDirPath(clustername);
    AggregateConf instanceDefinition = loadInstanceDefinitionUnresolved(
        clustername, clusterDirectory);
    try {
      checkForCredentials(getConfig(), instanceDefinition.getAppConf());
    } catch (IOException e) {
      sliderFileSystem.getFileSystem().delete(clusterDirectory, true);
      throw e;
    }
    return startCluster(clustername, createArgs);
  }

  private void checkForCredentials(Configuration conf,
      ConfTree tree) throws IOException {
    if (tree.credentials == null || tree.credentials.size()==0) {
      log.info("No credentials requested");
      return;
    }

    BufferedReader br = null;
    try {
      for (Entry<String, List<String>> cred : tree.credentials.entrySet()) {
        String provider = cred.getKey();
        List<String> aliases = cred.getValue();
        if (aliases == null || aliases.isEmpty()) {
          continue;
        }
        Configuration c = new Configuration(conf);
        c.set(CredentialProviderFactory.CREDENTIAL_PROVIDER_PATH, provider);
        CredentialProvider credentialProvider =
            CredentialProviderFactory.getProviders(c).get(0);
        Set<String> existingAliases =
            new HashSet<>(credentialProvider.getAliases());
        for (String alias : aliases) {
          if (existingAliases.contains(alias.toLowerCase(Locale.ENGLISH))) {
            log.info("Credentials for " + alias + " found in " + provider);
          } else {
            if (br == null) {
              br = new BufferedReader(new InputStreamReader(System.in));
            }
            char[] pass = readPassword(alias, br);
            if (pass == null)
              throw new IOException("Could not read credentials for " + alias +
                  " from stdin");
            credentialProvider.createCredentialEntry(alias, pass);
            credentialProvider.flush();
            Arrays.fill(pass, ' ');
          }
        }
      }
    } finally {
      if (br != null) {
        br.close();
      }
    }
  }

  // using a normal reader instead of a secure one,
  // because stdin is not hooked up to the command line
  private char[] readPassword(String alias, BufferedReader br)
      throws IOException {
    char[] cred = null;

    boolean noMatch;
    do {
      log.info(String.format("%s %s: ", PASSWORD_PROMPT, alias));
      char[] newPassword1 = br.readLine().toCharArray();
      log.info(String.format("%s %s again: ", PASSWORD_PROMPT, alias));
      char[] newPassword2 = br.readLine().toCharArray();
      noMatch = !Arrays.equals(newPassword1, newPassword2);
      if (noMatch) {
        if (newPassword1 != null) Arrays.fill(newPassword1, ' ');
        log.info(String.format("Passwords don't match. Try again."));
      } else {
        cred = newPassword1;
      }
      if (newPassword2 != null) Arrays.fill(newPassword2, ' ');
    } while (noMatch);
    return cred;
  }

  @Override
  public int actionBuild(String clustername,
      AbstractClusterBuildingActionArgs buildInfo) throws
                                               YarnException,
                                               IOException {

    buildInstanceDefinition(clustername, buildInfo, false, false);
    return EXIT_SUCCESS; 
  }

  @Override
  public int actionKeytab(ActionKeytabArgs keytabInfo)
      throws YarnException, IOException {
    if (keytabInfo.install) {
      return actionInstallKeytab(keytabInfo);
    } else if (keytabInfo.delete) {
      return actionDeleteKeytab(keytabInfo);
    } else if (keytabInfo.list) {
      return actionListKeytab(keytabInfo);
    } else {
      throw new BadCommandArgumentsException(
          "Keytab option specified not found.\n"
          + CommonArgs.usage(serviceArgs, ACTION_KEYTAB));
    }
  }

  private int actionListKeytab(ActionKeytabArgs keytabInfo) throws IOException {
    String folder = keytabInfo.folder != null ? keytabInfo.folder : StringUtils.EMPTY;
    Path keytabPath = sliderFileSystem.buildKeytabInstallationDirPath(folder);
    RemoteIterator<LocatedFileStatus> files =
        sliderFileSystem.getFileSystem().listFiles(keytabPath, true);
    log.info("Keytabs:");
    while (files.hasNext()) {
      log.info("\t" + files.next().getPath().toString());
    }

    return EXIT_SUCCESS;
  }

  private int actionDeleteKeytab(ActionKeytabArgs keytabInfo)
      throws BadCommandArgumentsException, IOException {
    if (StringUtils.isEmpty(keytabInfo.folder)) {
      throw new BadCommandArgumentsException(
          "A valid destination keytab sub-folder name is required (e.g. 'security').\n"
          + CommonArgs.usage(serviceArgs, ACTION_KEYTAB));
    }

    if (StringUtils.isEmpty(keytabInfo.keytab)) {
      throw new BadCommandArgumentsException("A keytab name is required.");
    }

    Path pkgPath = sliderFileSystem.buildKeytabInstallationDirPath(keytabInfo.folder);

    Path fileInFs = new Path(pkgPath, keytabInfo.keytab );
    log.info("Deleting keytab {}", fileInFs);
    if (!sliderFileSystem.getFileSystem().exists(fileInFs)) {
      throw new BadCommandArgumentsException("No keytab to delete found at " +
                                             fileInFs.toUri().toString());
    }

    sliderFileSystem.getFileSystem().delete(fileInFs, false);

    return EXIT_SUCCESS;
  }

  private int actionInstallKeytab(ActionKeytabArgs keytabInfo)
      throws BadCommandArgumentsException, IOException {
    Path srcFile = null;
    if (StringUtils.isEmpty(keytabInfo.folder)) {
      throw new BadCommandArgumentsException(
          "A valid destination keytab sub-folder name is required (e.g. 'security').\n"
          + CommonArgs.usage(serviceArgs, ACTION_KEYTAB));
    }

    if (StringUtils.isEmpty(keytabInfo.keytab)) {
      throw new BadCommandArgumentsException("A valid local keytab location is required.");
    } else {
      File keytabFile = new File(keytabInfo.keytab);
      if (!keytabFile.exists() || keytabFile.isDirectory()) {
        throw new BadCommandArgumentsException("Unable to access supplied keytab file at " +
                                               keytabFile.getAbsolutePath());
      } else {
        srcFile = new Path(keytabFile.toURI());
      }
    }

    Path pkgPath = sliderFileSystem.buildKeytabInstallationDirPath(keytabInfo.folder);
    sliderFileSystem.getFileSystem().mkdirs(pkgPath);
    sliderFileSystem.getFileSystem().setPermission(pkgPath, new FsPermission(
        FsAction.ALL, FsAction.NONE, FsAction.NONE));

    Path fileInFs = new Path(pkgPath, srcFile.getName());
    log.info("Installing keytab {} at {} and overwrite is {}.", srcFile, fileInFs, keytabInfo.overwrite);
    if (sliderFileSystem.getFileSystem().exists(fileInFs) && !keytabInfo.overwrite) {
      throw new BadCommandArgumentsException("Keytab exists at " +
                                             fileInFs.toUri().toString() +
                                             ". Use --overwrite to overwrite.");
    }

    sliderFileSystem.getFileSystem().copyFromLocalFile(false, keytabInfo.overwrite, srcFile, fileInFs);
    sliderFileSystem.getFileSystem().setPermission(fileInFs, new FsPermission(
        FsAction.READ_WRITE, FsAction.NONE, FsAction.NONE));

    return EXIT_SUCCESS;
  }

  @Override
  public int actionInstallKeytab(ActionInstallKeytabArgs installKeytabInfo)
      throws YarnException, IOException {
    log.warn("The 'install-keytab' option has been deprecated.  Please use 'keytab --install'.");
    return actionKeytab(new ActionKeytabArgs(installKeytabInfo));
  }

  @Override
  public int actionInstallPkg(ActionInstallPackageArgs installPkgInfo) throws
      YarnException,
      IOException {

    Path srcFile = null;
    if (StringUtils.isEmpty(installPkgInfo.name)) {
      throw new BadCommandArgumentsException(
          "A valid application type name is required (e.g. HBASE).\n"
              + CommonArgs.usage(serviceArgs, ACTION_INSTALL_PACKAGE));
    }

    if (StringUtils.isEmpty(installPkgInfo.packageURI)) {
      throw new BadCommandArgumentsException("A valid application package location required.");
    } else {
      File pkgFile = new File(installPkgInfo.packageURI);
      if (!pkgFile.exists() || pkgFile.isDirectory()) {
        throw new BadCommandArgumentsException("Unable to access supplied pkg file at " +
                                               pkgFile.getAbsolutePath());
      } else {
        srcFile = new Path(pkgFile.toURI());
      }
    }

    Path pkgPath = sliderFileSystem.buildPackageDirPath(installPkgInfo.name);
    sliderFileSystem.getFileSystem().mkdirs(pkgPath);

    Path fileInFs = new Path(pkgPath, srcFile.getName());
    log.info("Installing package {} at {} and overwrite is {}.", srcFile, fileInFs, installPkgInfo.replacePkg);
    if (sliderFileSystem.getFileSystem().exists(fileInFs) && !installPkgInfo.replacePkg) {
      throw new BadCommandArgumentsException("Pkg exists at " +
                                             fileInFs.toUri().toString() +
                                             ". Use --replacepkg to overwrite.");
    }

    sliderFileSystem.getFileSystem().copyFromLocalFile(false, installPkgInfo.replacePkg, srcFile, fileInFs);
    return EXIT_SUCCESS;
  }

  @Override
  public int actionClient(ActionClientArgs clientInfo) throws
      SliderException,
      IOException {

    if(!clientInfo.install) {
      throw new BadCommandArgumentsException(
          "Only install command is supported for the client.\n"
          + CommonArgs.usage(serviceArgs, ACTION_CLIENT));
    }

    if (clientInfo.installLocation == null) {
      throw new BadCommandArgumentsException(
          "A valid install location must be provided for the client.\n"
          + CommonArgs.usage(serviceArgs, ACTION_CLIENT));
    } else {
      if (!clientInfo.installLocation.exists()) {
        throw new BadCommandArgumentsException("Install path does not exist at " +
                                               clientInfo.installLocation.getAbsolutePath());
      }
      if (!clientInfo.installLocation.isDirectory()) {
        throw new BadCommandArgumentsException("Install path is not a valid directory " +
                                               clientInfo.installLocation.getAbsolutePath());
      }
    }

    File pkgFile;
    if (StringUtils.isEmpty(clientInfo.packageURI)) {
      throw new BadCommandArgumentsException("A valid application package location required.");
    } else {
      pkgFile = new File(clientInfo.packageURI);
      if (!pkgFile.exists() || pkgFile.isDirectory()) {
        throw new BadCommandArgumentsException("Unable to access supplied pkg file at " +
                                               pkgFile.getAbsolutePath());
      }
    }

    JSONObject config = null;
    if(clientInfo.clientConfig != null) {
      try {
        byte[] encoded = Files.readAllBytes(clientInfo.clientConfig.toPath());
        config = new JSONObject(new String(encoded, Charset.defaultCharset()));
      }catch(JSONException jsonEx) {
        log.error("Unable to read supplied config", jsonEx);
        throw new SliderException("Invalid configuration. Must be a valid json file.", jsonEx);
      }
    }

    // Only INSTALL is supported
    AbstractClientProvider provider = createClientProvider(SliderProviderFactory.DEFAULT_CLUSTER_TYPE);
    provider.processClientOperation(sliderFileSystem,
                                    "INSTALL",
                                    clientInfo.installLocation,
                                    pkgFile,
                                    config);
    return EXIT_SUCCESS;
  }


  @Override
  public int actionPackage(ActionPackageArgs actionPackageInfo)
      throws YarnException, IOException {
    if (actionPackageInfo.install) {
      return actionPackageInstall(actionPackageInfo);
    }
    if (actionPackageInfo.delete) {
      return actionPackageDelete(actionPackageInfo);
    }
    if (actionPackageInfo.list) {
      return actionPackageList();
    }
    if (actionPackageInfo.instances) {
      return actionPackageInstances();
    }
    throw new BadCommandArgumentsException(
        "Select valid package operation option");
  }

  private int actionPackageInstances() throws YarnException, IOException {
    Map<String, Path> persistentInstances = sliderFileSystem
        .listPersistentInstances();
    if(persistentInstances.isEmpty()) {
      log.info("No slider cluster specification available");
      return EXIT_SUCCESS;
    }
    String pkgPathValue = sliderFileSystem
        .buildPackageDirPath(StringUtils.EMPTY).toUri().getPath();
    FileSystem fs = sliderFileSystem.getFileSystem();
    Iterator<Map.Entry<String, Path>> instanceItr = persistentInstances
        .entrySet().iterator();
    log.info("List of application with its package name and path");
    while(instanceItr.hasNext()) {
      Map.Entry<String, Path> entry = instanceItr.next();
      String clusterName = entry.getKey();
      Path clusterPath = entry.getValue();
      AggregateConf instanceDefinition = loadInstanceDefinitionUnresolved(
          clusterName, clusterPath);
      Path appDefPath = new Path(instanceDefinition.getAppConfOperations()
          .getGlobalOptions().getMandatoryOption(AgentKeys.APP_DEF));
      try {
        if (appDefPath.toString().contains(pkgPathValue)
            && fs.isFile(appDefPath)) {
          String packageName = appDefPath.getParent().getName();
          println("\t" + clusterName + "\t" + packageName + "\t"
              + appDefPath.toString());
        }
      } catch(IOException e) {
        if(log.isDebugEnabled()) {
          log.debug(clusterName + " application definition path "
              + appDefPath.toString() + " is not found.");
        }
      }
    }
    return EXIT_SUCCESS;
  }

  private int actionPackageList() throws IOException {
    Path pkgPath = sliderFileSystem.buildPackageDirPath(StringUtils.EMPTY);
    log.info("Package install path : " + pkgPath);
    if (!sliderFileSystem.getFileSystem().isDirectory(pkgPath)) {
      log.info("No package(s) installed");
      return EXIT_SUCCESS;
    }
    FileStatus[] fileStatus = sliderFileSystem.getFileSystem().listStatus(
        pkgPath);
    boolean hasPackage = false;
    StringBuilder sb = new StringBuilder();
    sb.append("List of installed packages:\n");
    for (FileStatus fstat : fileStatus) {
      if (fstat.isDirectory()) {
        sb.append("\t" + fstat.getPath().getName());
        sb.append("\n");
        hasPackage = true;
      }
    }
    if (hasPackage) {
      println(sb.toString());
    } else {
      log.info("No package(s) installed");
    }
    return EXIT_SUCCESS;
  }

  private int actionPackageInstall(ActionPackageArgs actionPackageArgs) throws
      YarnException,
      IOException {

    Path srcFile = null;
    if (StringUtils.isEmpty(actionPackageArgs.name)) {
      throw new BadCommandArgumentsException(
          "A valid application type name is required (e.g. HBASE).\n"
              + CommonArgs.usage(serviceArgs, ACTION_PACKAGE));
    }

    if (StringUtils.isEmpty(actionPackageArgs.packageURI)) {
      throw new BadCommandArgumentsException(
          "A valid application package location required.");
    } else {
      File pkgFile = new File(actionPackageArgs.packageURI);
      if (!pkgFile.exists() || pkgFile.isDirectory()) {
        throw new BadCommandArgumentsException(
            "Unable to access supplied pkg file at "
                + pkgFile.getAbsolutePath());
      } else {
        srcFile = new Path(pkgFile.toURI());
      }
    }

    Path pkgPath = sliderFileSystem.buildPackageDirPath(actionPackageArgs.name);
    sliderFileSystem.getFileSystem().mkdirs(pkgPath);

    Path fileInFs = new Path(pkgPath, srcFile.getName());
    log.info("Installing package {} at {} and overwrite is {}.", srcFile,
        fileInFs, actionPackageArgs.replacePkg);
    if (sliderFileSystem.getFileSystem().exists(fileInFs)
        && !actionPackageArgs.replacePkg) {
      throw new BadCommandArgumentsException("Pkg exists at " +
                                             fileInFs.toUri().toString() +
                                             ". Use --replacepkg to overwrite.");
    }

    sliderFileSystem.getFileSystem().copyFromLocalFile(false,
        actionPackageArgs.replacePkg, srcFile, fileInFs);
    return EXIT_SUCCESS;
  }

  private int actionPackageDelete(ActionPackageArgs actionPackageArgs) throws
      YarnException, IOException {
    if (StringUtils.isEmpty(actionPackageArgs.name)) {
      throw new BadCommandArgumentsException(
          "A valid application type name is required (e.g. HBASE).\n"
              + CommonArgs.usage(serviceArgs, ACTION_PACKAGE));
    }

    Path pkgPath = sliderFileSystem.buildPackageDirPath(actionPackageArgs.name);
    if (!sliderFileSystem.getFileSystem().exists(pkgPath)) {
      throw new BadCommandArgumentsException("Package does not exists at "
          + pkgPath.toUri().toString());
    }
    log.info("Deleting package {} at {}.", actionPackageArgs.name, pkgPath);

    if(sliderFileSystem.getFileSystem().delete(pkgPath, true)) {
      log.info("Deleted package {} " + actionPackageArgs.name);
      return EXIT_SUCCESS;
    } else {
      log.warn("Package deletion failed.");
      return EXIT_NOT_FOUND;
    }
  }

  @Override
  public int actionUpdate(String clustername,
      AbstractClusterBuildingActionArgs buildInfo) throws
      YarnException, IOException {
    buildInstanceDefinition(clustername, buildInfo, true, true);
    return EXIT_SUCCESS; 
  }

  /**
   * Build up the AggregateConfiguration for an application instance then
   * persists it
   * @param clustername name of the cluster
   * @param buildInfo the arguments needed to build the cluster
   * @param overwrite true if existing cluster directory can be overwritten
   * @param liveClusterAllowed true if live cluster can be modified
   * @throws YarnException
   * @throws IOException
   */
  
  public void buildInstanceDefinition(String clustername,
      AbstractClusterBuildingActionArgs buildInfo, boolean overwrite, boolean liveClusterAllowed)
        throws YarnException, IOException {
    // verify that a live cluster isn't there
    SliderUtils.validateClusterName(clustername);
    verifyBindingsDefined();
    if (!liveClusterAllowed) {
      verifyNoLiveClusters(clustername, "Create");
    }

    Configuration conf = getConfig();
    String registryQuorum = lookupZKQuorum();

    Path appconfdir = buildInfo.getConfdir();
    // Provider
    String providerName = buildInfo.getProvider();
    requireArgumentSet(Arguments.ARG_PROVIDER, providerName);
    log.debug("Provider is {}", providerName);
    SliderAMClientProvider sliderAM = new SliderAMClientProvider(conf);
    AbstractClientProvider provider =
      createClientProvider(providerName);
    InstanceBuilder builder =
      new InstanceBuilder(sliderFileSystem, 
                          getConfig(),
                          clustername);
    
    AggregateConf instanceDefinition = new AggregateConf();
    ConfTreeOperations appConf = instanceDefinition.getAppConfOperations();
    ConfTreeOperations resources = instanceDefinition.getResourceOperations();
    ConfTreeOperations internal = instanceDefinition.getInternalOperations();
    //initial definition is set by the providers 
    sliderAM.prepareInstanceConfiguration(instanceDefinition);
    provider.prepareInstanceConfiguration(instanceDefinition);

    //load in any specified on the command line
    if (buildInfo.resources != null) {
      try {
        resources.mergeFile(buildInfo.resources,
                            new ResourcesInputPropertiesValidator());

      } catch (IOException e) {
        throw new BadConfigException(e,
               "incorrect argument to %s: \"%s\" : %s ", 
                                     Arguments.ARG_RESOURCES,
                                     buildInfo.resources,
                                     e.toString());
      }
    }
    if (buildInfo.template != null) {
      try {
        appConf.mergeFile(buildInfo.template,
                          new TemplateInputPropertiesValidator());
      } catch (IOException e) {
        throw new BadConfigException(e,
                                     "incorrect argument to %s: \"%s\" : %s ",
                                     Arguments.ARG_TEMPLATE,
                                     buildInfo.template,
                                     e.toString());
      }
    }

    //get the command line options
    ConfTree cmdLineAppOptions = buildInfo.buildAppOptionsConfTree();
    ConfTree cmdLineResourceOptions = buildInfo.buildResourceOptionsConfTree();

    appConf.merge(cmdLineAppOptions);

    // put the role counts into the resources file
    Map<String, String> argsRoleMap = buildInfo.getComponentMap();
    for (Map.Entry<String, String> roleEntry : argsRoleMap.entrySet()) {
      String count = roleEntry.getValue();
      String key = roleEntry.getKey();
      log.debug("{} => {}", key, count);
      resources.getOrAddComponent(key)
                 .put(ResourceKeys.COMPONENT_INSTANCES, count);
    }

    //all CLI role options
    Map<String, Map<String, String>> appOptionMap =
      buildInfo.getCompOptionMap();
    appConf.mergeComponents(appOptionMap);

    //internal picks up core. values only
    internal.propagateGlobalKeys(appConf, "slider.");
    internal.propagateGlobalKeys(appConf, "internal.");

    //copy over role. and yarn. values ONLY to the resources
    if (PROPAGATE_RESOURCE_OPTION) {
      resources.propagateGlobalKeys(appConf, "component.");
      resources.propagateGlobalKeys(appConf, "role.");
      resources.propagateGlobalKeys(appConf, "yarn.");
      resources.mergeComponentsPrefix(appOptionMap, "component.", true);
      resources.mergeComponentsPrefix(appOptionMap, "yarn.", true);
      resources.mergeComponentsPrefix(appOptionMap, "role.", true);
    }

    // resource component args
    appConf.merge(cmdLineResourceOptions);
    resources.merge(cmdLineResourceOptions);
    resources.mergeComponents(buildInfo.getResourceCompOptionMap());

    builder.init(providerName, instanceDefinition);
    builder.propagateFilename();
    builder.propagatePrincipals();
    builder.setImageDetailsIfAvailable(buildInfo.getImage(),
                                       buildInfo.getAppHomeDir());
    builder.setQueue(buildInfo.queue);

    String quorum = buildInfo.getZKhosts();
    if (SliderUtils.isUnset(quorum)) {
      quorum = registryQuorum;
    }
    if (isUnset(quorum)) {
      throw new BadConfigException("No Zookeeper quorum defined");
    }
    ZKPathBuilder zkPaths = new ZKPathBuilder(getAppName(),
        getUsername(),
        clustername,
        registryQuorum,
        quorum);
    String zookeeperRoot = buildInfo.getAppZKPath();

    if (isSet(zookeeperRoot)) {
      zkPaths.setAppPath(zookeeperRoot);
    } else {
      String createDefaultZkNode = appConf.getGlobalOptions().getOption(AgentKeys.CREATE_DEF_ZK_NODE, "false");
      if (createDefaultZkNode.equals("true")) {
        String defaultZKPath = createZookeeperNode(clustername, false);
        log.debug("ZK node created for application instance: {}", defaultZKPath);
        if (defaultZKPath != null) {
          zkPaths.setAppPath(defaultZKPath);
        }
      } else {
        // create AppPath if default is being used
        String defaultZKPath = createZookeeperNode(clustername, true);
        log.debug("ZK node assigned to application instance: {}", defaultZKPath);
        zkPaths.setAppPath(defaultZKPath);
      }
    }

    builder.addZKBinding(zkPaths);

    //then propagate any package URI
    if (buildInfo.packageURI != null) {
      appConf.set(AgentKeys.PACKAGE_PATH, buildInfo.packageURI);
    }

    propagatePythonExecutable(conf, instanceDefinition);

    // make any substitutions needed at this stage
    replaceTokens(appConf.getConfTree(), getUsername(), clustername);

    // providers to validate what there is
    AggregateConf instanceDescription = builder.getInstanceDescription();
    validateInstanceDefinition(sliderAM, instanceDescription, sliderFileSystem);
    validateInstanceDefinition(provider, instanceDescription, sliderFileSystem);
    try {
      persistInstanceDefinition(overwrite, appconfdir, builder);
    } catch (LockAcquireFailedException e) {
      log.warn("Failed to get a Lock on {} : {}", builder, e);
      throw new BadClusterStateException("Failed to save " + clustername
                                         + ": " + e);
    }
  }

  protected void persistInstanceDefinition(boolean overwrite,
                                         Path appconfdir,
                                         InstanceBuilder builder)
      throws IOException, SliderException, LockAcquireFailedException {
    builder.persist(appconfdir, overwrite);
  }

  @VisibleForTesting
  public static void replaceTokens(ConfTree conf,
      String userName, String clusterName) throws IOException {
    Map<String,String> newglobal = new HashMap<>();
    for (Entry<String,String> entry : conf.global.entrySet()) {
      newglobal.put(entry.getKey(), replaceTokens(entry.getValue(),
          userName, clusterName));
    }
    conf.global.putAll(newglobal);

    Map<String,List<String>> newcred = new HashMap<>();
    for (Entry<String,List<String>> entry : conf.credentials.entrySet()) {
      List<String> resultList = new ArrayList<>();
      for (String v : entry.getValue()) {
        resultList.add(replaceTokens(v, userName, clusterName));
      }
      newcred.put(replaceTokens(entry.getKey(), userName, clusterName),
          resultList);
    }
    conf.credentials.clear();
    conf.credentials.putAll(newcred);
  }

  private static String replaceTokens(String s, String userName,
      String clusterName) throws IOException {
    return s.replaceAll(Pattern.quote("${USER}"), userName)
        .replaceAll(Pattern.quote("${USER_NAME}"), userName)
        .replaceAll(Pattern.quote("${CLUSTER_NAME}"), clusterName);
  }

  public FsPermission getClusterDirectoryPermissions(Configuration conf) {
    String clusterDirPermsOct =
      conf.get(CLUSTER_DIRECTORY_PERMISSIONS,
          DEFAULT_CLUSTER_DIRECTORY_PERMISSIONS);
    return new FsPermission(clusterDirPermsOct);
  }

  /**
   * Verify that the Resource Manager is configured (on a non-HA cluster).
   * with a useful error message
   * @throws BadCommandArgumentsException the exception raised on an invalid config
   */
  public void verifyBindingsDefined() throws BadCommandArgumentsException {
    InetSocketAddress rmAddr = SliderUtils.getRmAddress(getConfig());
    if (!getConfig().getBoolean(YarnConfiguration.RM_HA_ENABLED, false)
     && !SliderUtils.isAddressDefined(rmAddr)) {
      throw new BadCommandArgumentsException(
        "No valid Resource Manager address provided in the argument "
        + Arguments.ARG_MANAGER
        + " or the configuration property "
        + YarnConfiguration.RM_ADDRESS 
        + " value :" + rmAddr);
    }
  }

  /**
   * Load and start a cluster specification.
   * This assumes that all validation of args and cluster state
   * have already taken place
   *
   * @param clustername name of the cluster.
   * @param launchArgs launch arguments
   * @return the exit code
   * @throws YarnException
   * @throws IOException
   */
  private int startCluster(String clustername,
                           LaunchArgsAccessor launchArgs) throws
                                                          YarnException,
                                                          IOException {
    Path clusterDirectory = sliderFileSystem.buildClusterDirPath(clustername);
    AggregateConf instanceDefinition = loadInstanceDefinitionUnresolved(
      clustername,
      clusterDirectory);

    LaunchedApplication launchedApplication =
      launchApplication(clustername, clusterDirectory, instanceDefinition,
                        serviceArgs.isDebug());
    applicationId = launchedApplication.getApplicationId();

    if (launchArgs.getOutputFile() != null) {
      // output file has been requested. Get the app report and serialize it
      ApplicationReport report =
          launchedApplication.getApplicationReport();
      SerializedApplicationReport sar = new SerializedApplicationReport(report);
      sar.submitTime = System.currentTimeMillis();
      ApplicationReportSerDeser serDeser = new ApplicationReportSerDeser();
      serDeser.save(sar, launchArgs.getOutputFile());
    }
    int waittime = launchArgs.getWaittime();
    if (waittime > 0) {
      return waitForAppRunning(launchedApplication, waittime, waittime);
    } else {
      // no waiting
      return EXIT_SUCCESS;
    }
  }

  /**
   * Load the instance definition. It is not resolved at this point
   * @param name cluster name
   * @param clusterDirectory cluster dir
   * @return the loaded configuration
   * @throws IOException
   * @throws SliderException
   * @throws UnknownApplicationInstanceException if the file is not found
   */
  public AggregateConf loadInstanceDefinitionUnresolved(String name,
                                                         Path clusterDirectory) throws
                                                                      IOException,
      SliderException {

    try {
      AggregateConf definition =
        InstanceIO.loadInstanceDefinitionUnresolved(sliderFileSystem,
                                                    clusterDirectory);
      definition.setName(name);
      return definition;
    } catch (FileNotFoundException e) {
      throw UnknownApplicationInstanceException.unknownInstance(name, e);
    }
  }
    /**
   * Load the instance definition. 
   * @param name cluster name
   * @param resolved flag to indicate the cluster should be resolved
   * @return the loaded configuration
   * @throws IOException IO problems
   * @throws SliderException slider explicit issues
   * @throws UnknownApplicationInstanceException if the file is not found
   */
    public AggregateConf loadInstanceDefinition(String name,
        boolean resolved) throws
        IOException,
        SliderException {

    Path clusterDirectory = sliderFileSystem.buildClusterDirPath(name);
    AggregateConf instanceDefinition = loadInstanceDefinitionUnresolved(
      name,
      clusterDirectory);
    if (resolved) {
      instanceDefinition.resolve();
    }
    return instanceDefinition;

  }

  /**
   *
   * @param clustername name of the cluster
   * @param clusterDirectory cluster dir
   * @param instanceDefinition the instance definition
   * @param debugAM enable debug AM options
   * @return the launched application
   * @throws YarnException
   * @throws IOException
   */
  public LaunchedApplication launchApplication(String clustername,
                                               Path clusterDirectory,
                                               AggregateConf instanceDefinition,
                                               boolean debugAM)
    throws YarnException, IOException {


    deployedClusterName = clustername;
    SliderUtils.validateClusterName(clustername);
    verifyNoLiveClusters(clustername, "Launch");
    Configuration config = getConfig();
    lookupZKQuorum();
    boolean clusterSecure = SliderUtils.isHadoopClusterSecure(config);
    //create the Slider AM provider -this helps set up the AM
    SliderAMClientProvider sliderAM = new SliderAMClientProvider(config);

    instanceDefinition.resolve();
    launchedInstanceDefinition = instanceDefinition;

    ConfTreeOperations internalOperations =
      instanceDefinition.getInternalOperations();
    MapOperations internalOptions = internalOperations.getGlobalOptions();
    ConfTreeOperations resourceOperations =
      instanceDefinition.getResourceOperations();
    ConfTreeOperations appOperations =
      instanceDefinition.getAppConfOperations();
    Path generatedConfDirPath =
      createPathThatMustExist(internalOptions.getMandatoryOption(
        InternalKeys.INTERNAL_GENERATED_CONF_PATH));
    Path snapshotConfPath =
      createPathThatMustExist(internalOptions.getMandatoryOption(
        InternalKeys.INTERNAL_SNAPSHOT_CONF_PATH));


    // cluster Provider
    AbstractClientProvider provider = createClientProvider(
      internalOptions.getMandatoryOption(
        InternalKeys.INTERNAL_PROVIDER_NAME));
    // make sure the conf dir is valid;
    
    if (log.isDebugEnabled()) {
      log.debug(instanceDefinition.toString());
    }
    MapOperations sliderAMResourceComponent =
      resourceOperations.getOrAddComponent(SliderKeys.COMPONENT_AM);
    MapOperations resourceGlobalOptions = resourceOperations.getGlobalOptions();

    // add the tags if available
    Set<String> applicationTags = provider.getApplicationTags(sliderFileSystem,
        appOperations.getGlobalOptions().get(AgentKeys.APP_DEF));
    AppMasterLauncher amLauncher = new AppMasterLauncher(clustername,
        SliderKeys.APP_TYPE,
        config,
        sliderFileSystem,
        yarnClient,
        clusterSecure,
        sliderAMResourceComponent,
        resourceGlobalOptions,
        applicationTags);

    ApplicationId appId = amLauncher.getApplicationId();
    // set the application name;
    amLauncher.setKeepContainersOverRestarts(true);

    int maxAppAttempts = config.getInt(KEY_AM_RESTART_LIMIT, 0);
    amLauncher.setMaxAppAttempts(maxAppAttempts);

    sliderFileSystem.purgeAppInstanceTempFiles(clustername);
    Path tempPath = sliderFileSystem.createAppInstanceTempPath(
        clustername,
        appId.toString() + "/am");
    String libdir = "lib";
    Path libPath = new Path(tempPath, libdir);
    sliderFileSystem.getFileSystem().mkdirs(libPath);
    log.debug("FS={}, tempPath={}, libdir={}",
        sliderFileSystem, tempPath, libPath);
 
    // set local resources for the application master
    // local files or archives as needed
    // In this scenario, the jar file for the application master is part of the local resources
    Map<String, LocalResource> localResources = amLauncher.getLocalResources();
    
    // look for the configuration directory named on the command line
    boolean hasServerLog4jProperties = false;
    Path remoteConfPath = null;
    String relativeConfDir = null;
    String confdirProp =
      System.getProperty(SliderKeys.PROPERTY_CONF_DIR);
    if (confdirProp == null || confdirProp.isEmpty()) {
      log.debug("No local configuration directory provided as system property");
    } else {
      File confDir = new File(confdirProp);
      if (!confDir.exists()) {
        throw new BadConfigException(E_CONFIGURATION_DIRECTORY_NOT_FOUND,
                                     confDir);
      }
      Path localConfDirPath = SliderUtils.createLocalPath(confDir);
      remoteConfPath = new Path(clusterDirectory, SliderKeys.SUBMITTED_CONF_DIR);
      log.debug("Slider configuration directory is {}; remote to be {}", 
          localConfDirPath, remoteConfPath);
      SliderUtils.copyDirectory(config, localConfDirPath, remoteConfPath, null);

      File log4jserver =
          new File(confDir, SliderKeys.LOG4J_SERVER_PROP_FILENAME);
      hasServerLog4jProperties = log4jserver.isFile();
    }
    // the assumption here is that minimr cluster => this is a test run
    // and the classpath can look after itself

    boolean usingMiniMRCluster = getUsingMiniMRCluster();
    if (!usingMiniMRCluster) {

      log.debug("Destination is not a MiniYARNCluster -copying full classpath");

      // insert conf dir first
      if (remoteConfPath != null) {
        relativeConfDir = SliderKeys.SUBMITTED_CONF_DIR;
        Map<String, LocalResource> submittedConfDir =
          sliderFileSystem.submitDirectory(remoteConfPath,
                                         relativeConfDir);
        SliderUtils.mergeMaps(localResources, submittedConfDir);
      }
    }
    // build up the configuration 
    // IMPORTANT: it is only after this call that site configurations
    // will be valid.

    propagatePrincipals(config, instanceDefinition);
    // validate security data

/*
    // turned off until tested
    SecurityConfiguration securityConfiguration =
        new SecurityConfiguration(config,
            instanceDefinition, clustername);
    
*/
    Configuration clientConfExtras = new Configuration(false);
    // then build up the generated path.
    FsPermission clusterPerms = getClusterDirectoryPermissions(config);
    SliderUtils.copyDirectory(config, snapshotConfPath, generatedConfDirPath,
        clusterPerms);


    // standard AM resources
    sliderAM.prepareAMAndConfigForLaunch(sliderFileSystem,
                                       config,
                                       amLauncher,
                                       instanceDefinition,
                                       snapshotConfPath,
                                       generatedConfDirPath,
                                       clientConfExtras,
                                       libdir,
                                       tempPath,
                                       usingMiniMRCluster);
    //add provider-specific resources
    provider.prepareAMAndConfigForLaunch(sliderFileSystem,
                                         config,
                                         amLauncher,
                                         instanceDefinition,
                                         snapshotConfPath,
                                         generatedConfDirPath,
                                         clientConfExtras,
                                         libdir,
                                         tempPath,
                                         usingMiniMRCluster);

    // now that the site config is fully generated, the provider gets
    // to do a quick review of them.
    log.debug("Preflight validation of cluster configuration");


    sliderAM.preflightValidateClusterConfiguration(sliderFileSystem,
                                                 clustername,
                                                 config,
                                                 instanceDefinition,
                                                 clusterDirectory,
                                                 generatedConfDirPath,
                                                 clusterSecure
                                                );

    provider.preflightValidateClusterConfiguration(sliderFileSystem,
                                                   clustername,
                                                   config,
                                                   instanceDefinition,
                                                   clusterDirectory,
                                                   generatedConfDirPath,
                                                   clusterSecure
                                                  );


    // TODO: consider supporting apps that don't have an image path
    Path imagePath =
        SliderUtils.extractImagePath(sliderFileSystem, internalOptions);
    if (sliderFileSystem.maybeAddImagePath(localResources, imagePath)) {
      log.debug("Registered image path {}", imagePath);
    }

    // build the environment
    amLauncher.putEnv(
      SliderUtils.buildEnvMap(sliderAMResourceComponent));
    ClasspathConstructor classpath = SliderUtils.buildClasspath(relativeConfDir,
        libdir,
        getConfig(),
        usingMiniMRCluster);
    amLauncher.setClasspath(classpath);
    //add english env
    amLauncher.setEnv("LANG", "en_US.UTF-8");
    amLauncher.setEnv("LC_ALL", "en_US.UTF-8");
    amLauncher.setEnv("LANGUAGE", "en_US.UTF-8");
    if (log.isDebugEnabled()) {
      log.debug("AM classpath={}", classpath);
      log.debug("Environment Map:\n{}",
                SliderUtils.stringifyMap(amLauncher.getEnv()));
      log.debug("Files in lib path\n{}", sliderFileSystem.listFSDir(libPath));
    }

    // rm address

    InetSocketAddress rmSchedulerAddress;
    try {
      rmSchedulerAddress = SliderUtils.getRmSchedulerAddress(config);
    } catch (IllegalArgumentException e) {
      throw new BadConfigException("%s Address invalid: %s",
                                   YarnConfiguration.RM_SCHEDULER_ADDRESS,
                                   config.get(
                                     YarnConfiguration.RM_SCHEDULER_ADDRESS)
      );

    }
    String rmAddr = NetUtils.getHostPortString(rmSchedulerAddress);

    JavaCommandLineBuilder commandLine = new JavaCommandLineBuilder();
    // insert any JVM options);
    sliderAM.addJVMOptions(instanceDefinition, commandLine);
    // enable asserts
    commandLine.enableJavaAssertions();
    
    // if the conf dir has a log4j-server.properties, switch to that
    if (hasServerLog4jProperties) {
      commandLine.sysprop(SYSPROP_LOG4J_CONFIGURATION, LOG4J_SERVER_PROP_FILENAME);
      commandLine.sysprop(SYSPROP_LOG_DIR, ApplicationConstants.LOG_DIR_EXPANSION_VAR);
    }
    
    // add the AM sevice entry point
    commandLine.add(SliderAppMaster.SERVICE_CLASSNAME);

    // create action and the cluster name
    commandLine.add(ACTION_CREATE, clustername);

    // debug
    if (debugAM) {
      commandLine.add(Arguments.ARG_DEBUG);
    }

    // set the cluster directory path
    commandLine.add(Arguments.ARG_CLUSTER_URI, clusterDirectory.toUri());

    if (!isUnset(rmAddr)) {
      commandLine.add(Arguments.ARG_RM_ADDR, rmAddr);
    }

    if (serviceArgs.getFilesystemBinding() != null) {
      commandLine.add(Arguments.ARG_FILESYSTEM, serviceArgs.getFilesystemBinding());
    }

    /**
     * pass the registry binding
     */
    addConfOptionToCLI(commandLine, config,
        RegistryConstants.KEY_REGISTRY_ZK_ROOT,
        RegistryConstants.DEFAULT_ZK_REGISTRY_ROOT);
    addMandatoryConfOptionToCLI(commandLine, config,
        RegistryConstants.KEY_REGISTRY_ZK_QUORUM);

    if (clusterSecure) {
      // if the cluster is secure, make sure that
      // the relevant security settings go over
/*
      addConfOptionToCLI(commandLine, config, KEY_SECURITY);
*/
      addConfOptionToCLI(commandLine,
          config,
          DFSConfigKeys.DFS_NAMENODE_KERBEROS_PRINCIPAL_KEY);
    }
    // write out the path output
    commandLine.addOutAndErrFiles(STDOUT_AM, STDERR_AM);

    String cmdStr = commandLine.build();
    log.debug("Completed setting up app master command {}", cmdStr);

    amLauncher.addCommandLine(commandLine);

    // the Slider AM gets to configure the AM requirements, not the custom provider
    sliderAM.prepareAMResourceRequirements(sliderAMResourceComponent,
        amLauncher.getResource());


    // Set the priority for the application master

    int amPriority = config.getInt(KEY_YARN_QUEUE_PRIORITY,
                                   DEFAULT_YARN_QUEUE_PRIORITY);


    amLauncher.setPriority(amPriority);

    // Set the queue to which this application is to be submitted in the RM
    // Queue for App master
    String amQueue = config.get(KEY_YARN_QUEUE, DEFAULT_YARN_QUEUE);
    String suppliedQueue = internalOperations.getGlobalOptions().get(InternalKeys.INTERNAL_QUEUE);
    if(!SliderUtils.isUnset(suppliedQueue)) {
      amQueue = suppliedQueue;
      log.info("Using queue {} for the application instance.", amQueue);
    }

    if (amQueue != null) {
      amLauncher.setQueue(amQueue);
    }

    // submit the application
    LaunchedApplication launchedApplication = amLauncher.submitApplication();
    return launchedApplication;
  }

  private void propagatePythonExecutable(Configuration config,
                                         AggregateConf instanceDefinition) {
    String pythonExec = config.get(
        SliderXmlConfKeys.PYTHON_EXECUTABLE_PATH);
    if (pythonExec != null) {
      instanceDefinition.getAppConfOperations().getGlobalOptions().putIfUnset(
          SliderXmlConfKeys.PYTHON_EXECUTABLE_PATH,
          pythonExec);
    }
  }


  /**
   * Wait for the launched app to be accepted in the time  
   * and, optionally running.
   * <p>
   * If the application
   *
   * @param launchedApplication application
   * @param acceptWaitMillis time in millis to wait for accept
   * @param runWaitMillis time in millis to wait for the app to be running.
   * May be null, in which case no wait takes place
   * @return exit code: success
   * @throws YarnException
   * @throws IOException
   */
  public int waitForAppRunning(LaunchedApplication launchedApplication,
      int acceptWaitMillis, int runWaitMillis) throws YarnException, IOException {
    assert launchedApplication != null;
    int exitCode;
    // wait for the submit state to be reached
    ApplicationReport report = launchedApplication.monitorAppToState(
      YarnApplicationState.ACCEPTED,
      new Duration(acceptWaitMillis));

    // may have failed, so check that
    if (SliderUtils.hasAppFinished(report)) {
      exitCode = buildExitCode(report);
    } else {
      // exit unless there is a wait


      if (runWaitMillis != 0) {
        // waiting for state to change
        Duration duration = new Duration(runWaitMillis * 1000);
        duration.start();
        report = launchedApplication.monitorAppToState(
          YarnApplicationState.RUNNING, duration);
        if (report != null &&
            report.getYarnApplicationState() == YarnApplicationState.RUNNING) {
          exitCode = EXIT_SUCCESS;
        } else {
          exitCode = buildExitCode(report);
        }
      } else {
        exitCode = EXIT_SUCCESS;
      }
    }
    return exitCode;
  }


  /**
   * Propagate any critical principals from the current site config down to the HBase one.
   * @param config config to read from
   * @param clusterSpec cluster spec
   */
  private void propagatePrincipals(Configuration config,
                                   AggregateConf clusterSpec) {
    String dfsPrincipal = config.get(
        DFSConfigKeys.DFS_NAMENODE_KERBEROS_PRINCIPAL_KEY);
    if (dfsPrincipal != null) {
      String siteDfsPrincipal = OptionKeys.SITE_XML_PREFIX +
                                DFSConfigKeys.DFS_NAMENODE_KERBEROS_PRINCIPAL_KEY;
      clusterSpec.getAppConfOperations().getGlobalOptions().putIfUnset(
        siteDfsPrincipal,
        dfsPrincipal);
    }
  }


  private boolean addConfOptionToCLI(CommandLineBuilder cmdLine,
      Configuration conf,
      String key) {
    String val = conf.get(key);
    return defineIfSet(cmdLine, key, val);
  }

  private String addConfOptionToCLI(CommandLineBuilder cmdLine,
      Configuration conf,
      String key,
      String defVal) {
    String val = conf.get(key, defVal);
    define(cmdLine, key, val);
    return val;
  }

  /**
   * Add a <code>-D key=val</code> command to the CLI
   * @param cmdLine command line
   * @param key key
   * @param val value
   */
  private void define(CommandLineBuilder cmdLine, String key, String val) {
    Preconditions.checkArgument(key != null, "null key");
    Preconditions.checkArgument(val != null, "null value");
    cmdLine.add(Arguments.ARG_DEFINE, key + "=" + val);
  }

  /**
   * Add a <code>-D key=val</code> command to the CLI if <code>val</code>
   * is not null
   * @param cmdLine command line
   * @param key key
   * @param val value
   */
  private boolean defineIfSet(CommandLineBuilder cmdLine, String key, String val) {
    Preconditions.checkArgument(key != null, "null key");
    if (val != null) {
      define(cmdLine, key, val);
      return true;
    } else {
      return false;
    }
  }

  private void addMandatoryConfOptionToCLI(CommandLineBuilder cmdLine,
      Configuration conf,
      String key) throws BadConfigException {
    if (!addConfOptionToCLI(cmdLine, conf, key)) {
      throw new BadConfigException("Missing configuration option: " + key);
    }
  }
  
  /**
   * Create a path that must exist in the cluster fs
   * @param uri uri to create
   * @return the path
   * @throws FileNotFoundException if the path does not exist
   */
  public Path createPathThatMustExist(String uri) throws
      SliderException,
                                                  IOException {
    return sliderFileSystem.createPathThatMustExist(uri);
  }

  /**
   * verify that a live cluster isn't there
   * @param clustername cluster name
   * @param action
   * @throws SliderException with exit code EXIT_CLUSTER_LIVE
   * if a cluster of that name is either live or starting up.
   */
  public void verifyNoLiveClusters(String clustername, String action) throws
                                                       IOException,
                                                       YarnException {
    List<ApplicationReport> existing = findAllLiveInstances(clustername);

    if (!existing.isEmpty()) {
      throw new SliderException(EXIT_APPLICATION_IN_USE,
          action +" failed for "
                              + clustername
                              + ": "
                              + E_CLUSTER_RUNNING + " :" +
                              existing.get(0));
    }
  }

  public String getUsername() throws IOException {
    return RegistryUtils.currentUser();
  }

  /**
   * Get the name of any deployed cluster
   * @return the cluster name
   */
  public String getDeployedClusterName() {
    return deployedClusterName;
  }

  @VisibleForTesting
  public void setDeployedClusterName(String deployedClusterName) {
    this.deployedClusterName = deployedClusterName;
  }

  /**
   * ask if the client is using a mini MR cluster
   * @return true if they are
   */
  private boolean getUsingMiniMRCluster() {
    return getConfig().getBoolean(YarnConfiguration.IS_MINI_YARN_CLUSTER,
        false);
  }

  /**
   * Get the application name used in the zookeeper root paths
   * @return an application-specific path in ZK
   */
  private String getAppName() {
    return "slider";
  }

  /**
   * Wait for the app to start running (or go past that state)
   * @param duration time to wait
   * @return the app report; null if the duration turned out
   * @throws YarnException YARN or app issues
   * @throws IOException IO problems
   */
  @VisibleForTesting
  public ApplicationReport monitorAppToRunning(Duration duration)
    throws YarnException, IOException {
    return monitorAppToState(YarnApplicationState.RUNNING, duration);
  }

  /**
   * Build an exit code for an application from its report.
   * If the report parameter is null, its interpreted as a timeout
   * @param report report application report
   * @return the exit code
   * @throws IOException
   * @throws YarnException
   */
  private int buildExitCode(ApplicationReport report) throws
                                                      IOException,
                                                      YarnException {
    if (null == report) {
      return EXIT_TIMED_OUT;
    }

    YarnApplicationState state = report.getYarnApplicationState();
    FinalApplicationStatus dsStatus = report.getFinalApplicationStatus();
    switch (state) {
      case FINISHED:
        if (FinalApplicationStatus.SUCCEEDED == dsStatus) {
          log.info("Application has completed successfully");
          return EXIT_SUCCESS;
        } else {
          log.info("Application finished unsuccessfully." +
                   "YarnState = {}, DSFinalStatus = {} Breaking monitoring loop",
                   state, dsStatus);
          return EXIT_YARN_SERVICE_FINISHED_WITH_ERROR;
        }

      case KILLED:
        log.info("Application did not finish. YarnState={}, DSFinalStatus={}",
                 state, dsStatus);
        return EXIT_YARN_SERVICE_KILLED;

      case FAILED:
        log.info("Application Failed. YarnState={}, DSFinalStatus={}", state,
                 dsStatus);
        return EXIT_YARN_SERVICE_FAILED;

      default:
        //not in any of these states
        return EXIT_SUCCESS;
    }
  }

  /**
   * Monitor the submitted application for reaching the requested state.
   * Will also report if the app reaches a later state (failed, killed, etc)
   * Kill application if duration!= null & time expires. 
   * Prerequisite: the applicatin was launched.
   * @param desiredState desired state.
   * @param duration how long to wait -must be more than 0
   * @return the application report -null on a timeout
   * @throws YarnException
   * @throws IOException
   */
  @VisibleForTesting
  public ApplicationReport monitorAppToState(
    YarnApplicationState desiredState,
    Duration duration)
    throws YarnException, IOException {
    LaunchedApplication launchedApplication =
      new LaunchedApplication(applicationId, yarnClient);
    return launchedApplication.monitorAppToState(desiredState, duration);
  }

  @Override
  public ApplicationReport getApplicationReport() throws
                                                  IOException,
                                                  YarnException {
    return getApplicationReport(applicationId);
  }

  @Override
  public boolean forceKillApplication(String reason)
    throws YarnException, IOException {
    if (applicationId != null) {
      new LaunchedApplication(applicationId, yarnClient).forceKill(reason);
      return true;
    }
    return false;
  }

  /**
   * List Slider instances belonging to a specific user. This will include
   * failed and killed instances; there may be duplicates
   * @param user user: "" means all users, null means "default"
   * @return a possibly empty list of Slider AMs
   */

  public List<ApplicationReport> listSliderInstances(String user)
    throws YarnException, IOException {
    return yarnAppListClient.listInstances(user);
  }

  /**
   * A basic list action to list live instances
   * @param clustername cluster name
   * @return success if the listing was considered successful
   * @throws IOException
   * @throws YarnException
   */
  public int actionList(String clustername) throws IOException, YarnException {
    ActionListArgs args = new ActionListArgs();
    args.live = true;
    return actionList(clustername, args);
  }

  /**
   * Implement the list action.
   * @param clustername List out specific instance name
   * @param args Action list arguments
   * @return 0 if one or more entries were listed
   * @throws IOException
   * @throws YarnException
   * @throws UnknownApplicationInstanceException if a specific instance
   * was named but it was not found
   */
  @Override
  public int actionList(String clustername, ActionListArgs args)
      throws IOException, YarnException {
    verifyBindingsDefined();

    boolean live = args.live;
    String state = args.state;
    boolean listContainers = args.containers;
    boolean verbose = args.verbose;

    if (live && !state.isEmpty()) {
      throw new BadCommandArgumentsException(
          Arguments.ARG_LIVE + " and " + Arguments.ARG_STATE + " are exclusive");
    }
    if (listContainers && isUnset(clustername)) {
      throw new BadCommandArgumentsException(
          "Should specify an application instance with "
              + Arguments.ARG_CONTAINERS);
    }
    // flag to indicate only services in a specific state are to be listed
    boolean listOnlyInState = live || !state.isEmpty();
    
    YarnApplicationState min, max;
    if (live) {
      min = YarnApplicationState.NEW;
      max = YarnApplicationState.RUNNING;
    } else if (!state.isEmpty()) {
      YarnApplicationState stateVal = extractYarnApplicationState(state);
      min = max = stateVal;
    } else {
      min = YarnApplicationState.NEW;
      max = YarnApplicationState.KILLED;
    }
    // get the complete list of persistent instances
    Map<String, Path> persistentInstances = sliderFileSystem.listPersistentInstances();

    if (persistentInstances.isEmpty() && isUnset(clustername)) {
      // an empty listing is a success if no cluster was named
      log.debug("No application instances found");
      return EXIT_SUCCESS;
    }
    
    // and those the RM knows about
    List<ApplicationReport> instances = listSliderInstances(null);
    SliderUtils.sortApplicationsByMostRecent(instances);
    Map<String, ApplicationReport> reportMap =
        SliderUtils.buildApplicationReportMap(instances, min, max);
    log.debug("Persisted {} deployed {} filtered[{}-{}] & de-duped to {}",
        persistentInstances.size(),
        instances.size(),
        min, max,
        reportMap.size() );

    List<ContainerInformation> containers = null;
    if (isSet(clustername)) {
      // only one instance is expected
      // resolve the persistent value
      Path persistent = persistentInstances.get(clustername);
      if (persistent == null) {
        throw unknownClusterException(clustername);
      }
      // create a new map with only that instance in it.
      // this restricts the output of results to this instance
<<<<<<< HEAD
      persistentInstances = new HashMap<String, Path>();
      persistentInstances.put(clustername, persistent);
      if (listContainers) {
        containers = getContainers(clustername);
      }
=======
      persistentInstances = new HashMap<>();
      persistentInstances.put(clustername, persistent);  
>>>>>>> 2037ac4a
    }
    
    // at this point there is either the entire list or a stripped down instance
    int listed = 0;

    for (String name : persistentInstances.keySet()) {
      ApplicationReport report = reportMap.get(name);
      if (!listOnlyInState || report != null) {
        // list the details if all were requested, or the filtering contained
        // a report
        listed++;
        // containers will be non-null when only one instance is requested
        String details = SliderUtils.instanceDetailsToString(name,
            report,
            containers,
            verbose);
        print(details);
      }
    }
    
    return listed > 0 ? EXIT_SUCCESS: EXIT_FALSE;
  }

  public List<ContainerInformation> getContainers(String name)
      throws YarnException, IOException {
    SliderClusterOperations clusterOps = new SliderClusterOperations(
        bondToCluster(name));
    try {
      return clusterOps.getContainers();
    } catch (NoSuchNodeException e) {
      throw new BadClusterStateException(
          "Containers not found for application instance %s", name);
    }
  }

  /**
   * Enumerate slider instances for the current user, and the
   * most recent app report, where available.
   * @param listOnlyInState boolean to indicate that the instances should
   * only include those in a YARN state
   * <code> minAppState &lt;= currentState &lt;= maxAppState </code>
   *
   * @param minAppState minimum application state to include in enumeration.
   * @param maxAppState maximum application state to include
   * @return a map of application instance name to description
   * @throws IOException Any IO problem
   * @throws YarnException YARN problems
   */
  @Override
  public Map<String, SliderInstanceDescription> enumSliderInstances(
      boolean listOnlyInState,
      YarnApplicationState minAppState,
      YarnApplicationState maxAppState)
      throws IOException, YarnException {
    return yarnAppListClient.enumSliderInstances(listOnlyInState,
        minAppState,
        maxAppState);
  }

  /**
   * Extract the state of a Yarn application --state argument
   * @param state state argument
   * @return the application state
   * @throws BadCommandArgumentsException if the argument did not match
   * any known state
   */
  private YarnApplicationState extractYarnApplicationState(String state) throws
      BadCommandArgumentsException {
    YarnApplicationState stateVal;
    try {
      stateVal = YarnApplicationState.valueOf(state.toUpperCase(Locale.ENGLISH));
    } catch (IllegalArgumentException e) {
      throw new BadCommandArgumentsException("Unknown state: " + state);

    }
    return stateVal;
  }
  
  /**
   * Is an application active: accepted or running
   * @param report the application report
   * @return true if it is running or scheduled to run.
   */
  public boolean isApplicationActive(ApplicationReport report) {
    return report.getYarnApplicationState() == YarnApplicationState.RUNNING
                || report.getYarnApplicationState() == YarnApplicationState.ACCEPTED;
  }

  /**
   * Implement the islive action: probe for a cluster of the given name existing
   * @return exit code
   */

  @Override
  @VisibleForTesting
  public int actionFlex(String name, ActionFlexArgs args) throws YarnException, IOException {
    verifyBindingsDefined();
    SliderUtils.validateClusterName(name);
    log.debug("actionFlex({})", name);
    Map<String, Integer> roleInstances = new HashMap<>();
    Map<String, String> roleMap = args.getComponentMap();
    for (Map.Entry<String, String> roleEntry : roleMap.entrySet()) {
      String key = roleEntry.getKey();
      String val = roleEntry.getValue();
      try {
        roleInstances.put(key, Integer.valueOf(val));
      } catch (NumberFormatException e) {
        throw new BadCommandArgumentsException("Requested count of role %s" +
                                               " is not a number: \"%s\"",
                                               key, val);
      }
    }
    return flex(name, roleInstances);
  }

  @Override
  public int actionExists(String name, boolean checkLive) throws YarnException, IOException {
    ActionExistsArgs args = new ActionExistsArgs();
    args.live = checkLive;
    return actionExists(name, args);
  }

  public int actionExists(String name, ActionExistsArgs args) throws YarnException, IOException {
    verifyBindingsDefined();
    SliderUtils.validateClusterName(name);
    boolean checkLive = args.live;
    log.debug("actionExists({}, {}, {})", name, checkLive, args.state);

    //initial probe for a cluster in the filesystem
    Path clusterDirectory = sliderFileSystem.buildClusterDirPath(name);
    if (!sliderFileSystem.getFileSystem().exists(clusterDirectory)) {
      throw unknownClusterException(name);
    }
    String state = args.state;
    if (!checkLive && SliderUtils.isUnset(state)) {
      log.info("Application {} exists", name);
      return EXIT_SUCCESS;
    }

    //test for liveness/state
    boolean inDesiredState = false;
    ApplicationReport instance;
    instance = findInstance(name);
    if (instance == null) {
      log.info("Application {} not running", name);
      return EXIT_FALSE;
    }
    if (checkLive) {
      // the app exists, check that it is not in any terminated state
      YarnApplicationState appstate = instance.getYarnApplicationState();
      log.debug(" current app state = {}", appstate);
      inDesiredState =
            appstate.ordinal() < YarnApplicationState.FINISHED.ordinal();
    } else {
      // scan for instance in single --state state
      List<ApplicationReport> userInstances = yarnClient.listDeployedInstances("");
      state = state.toUpperCase(Locale.ENGLISH);
      YarnApplicationState desiredState = extractYarnApplicationState(state);
      ApplicationReport foundInstance =
          yarnClient.findAppInInstanceList(userInstances, name, desiredState);
      if (foundInstance != null) {
        // found in selected state: success
        inDesiredState = true;
        // mark this as the instance to report
        instance = foundInstance;
      }
    }

    SliderUtils.OnDemandReportStringifier report =
        new SliderUtils.OnDemandReportStringifier(instance);
    if (!inDesiredState) {
      //cluster in the list of apps but not running
      log.info("Application {} found but is in wrong state {}", name,
          instance.getYarnApplicationState());
      log.debug("State {}", report);
      return EXIT_FALSE;
    } else {
      log.debug("Application instance is in desired state");
      log.info("Application {} is {}\n{}", name,
          instance.getYarnApplicationState(), report);
      return EXIT_SUCCESS;
    }
  }


  @Override
  public int actionKillContainer(String name,
      ActionKillContainerArgs args) throws YarnException, IOException {
    String id = args.id;
    if (SliderUtils.isUnset(id)) {
      throw new BadCommandArgumentsException("Missing container id");
    }
    log.info("killingContainer {}:{}", name, id);
    SliderClusterOperations clusterOps =
      new SliderClusterOperations(bondToCluster(name));
    try {
      clusterOps.killContainer(id);
    } catch (NoSuchNodeException e) {
      throw new BadClusterStateException("Container %s not found in cluster %s",
                                         id, name);
    }
    return EXIT_SUCCESS;
  }

  @Override
  public String actionEcho(String name, ActionEchoArgs args) throws
                                                             YarnException,
                                                             IOException {
    String message = args.message;
    if (message == null) {
      throw new BadCommandArgumentsException("missing message");
    }
    SliderClusterOperations clusterOps =
      new SliderClusterOperations(bondToCluster(name));
    return clusterOps.echo(message);
  }

  /**
   * Get at the service registry operations
   * @return registry client -valid after the service is inited.
   */
  public YarnAppListClient getYarnAppListClient() {
    return yarnAppListClient;
  }

  /**
   * Find an instance of an application belonging to the current user
   * @param appname application name
   * @return the app report or null if none is found
   * @throws YarnException YARN issues
   * @throws IOException IO problems
   */
  private ApplicationReport findInstance(String appname)
      throws YarnException, IOException {
    return yarnAppListClient.findInstance(appname);
  }
  
  private RunningApplication findApplication(String appname)
      throws YarnException, IOException {
    ApplicationReport applicationReport = findInstance(appname);
    return applicationReport != null ?
           new RunningApplication(yarnClient, applicationReport): null; 
  }

  /**
   * find all live instances of a specific app -if there is >1 in the cluster,
   * this returns them all. State should be running or less
   * @param appname application name
   * @return the list of all matching application instances
   */
  private List<ApplicationReport> findAllLiveInstances(String appname)
    throws YarnException, IOException {
    
    return yarnAppListClient.findAllLiveInstances(appname);
  }

  /**
   * Connect to a Slider AM
   * @param app application report providing the details on the application
   * @return an instance
   * @throws YarnException
   * @throws IOException
   */
  private SliderClusterProtocol connect(ApplicationReport app)
      throws YarnException, IOException {

    try {
      return RpcBinder.getProxy(getConfig(),
                                yarnClient.getRmClient(),
                                app,
                                Constants.CONNECT_TIMEOUT,
                                Constants.RPC_TIMEOUT);
    } catch (InterruptedException e) {
      throw new SliderException(SliderExitCodes.EXIT_TIMED_OUT,
                              e,
                              "Interrupted waiting for communications with the Slider AM");
    }
  }

  @Override
  @VisibleForTesting
  public int actionStatus(String clustername, ActionStatusArgs statusArgs) throws
                                              YarnException,
                                              IOException {
    verifyBindingsDefined();
    SliderUtils.validateClusterName(clustername);
    String outfile = statusArgs.getOutput();
    ClusterDescription status = getClusterDescription(clustername);
    String text = status.toJsonString();
    if (outfile == null) {
      log.info(text);
    } else {
      status.save(new File(outfile).getAbsoluteFile());
    }
    return EXIT_SUCCESS;
  }

  @Override
  public int actionVersion() {
    SliderVersionInfo.loadAndPrintVersionInfo(log);
    return EXIT_SUCCESS;
  }

  @Override
  public int actionFreeze(String clustername,
      ActionFreezeArgs freezeArgs) throws YarnException, IOException {
    verifyBindingsDefined();
    SliderUtils.validateClusterName(clustername);
    int waittime = freezeArgs.getWaittime();
    String text = freezeArgs.message;
    boolean forcekill = freezeArgs.force;
    log.debug("actionFreeze({}, reason={}, wait={}, force={})", clustername,
              text,
              waittime,
              forcekill);
    
    //is this actually a known cluster?
    sliderFileSystem.locateInstanceDefinition(clustername);
    ApplicationReport app = findInstance(clustername);
    if (app == null) {
      // exit early
      log.info("Cluster {} not running", clustername);
      // not an error to stop a stopped cluster
      return EXIT_SUCCESS;
    }
    log.debug("App to stop was found: {}:\n{}", clustername,
              new SliderUtils.OnDemandReportStringifier(app));
    if (app.getYarnApplicationState().ordinal() >=
        YarnApplicationState.FINISHED.ordinal()) {
      log.info("Cluster {} is a terminated state {}", clustername,
               app.getYarnApplicationState());
      return EXIT_SUCCESS;
    }

    // IPC request for a managed shutdown is only possible if the app is running.
    // so we need to force kill if the app is accepted or submitted
    if (!forcekill
        && app.getYarnApplicationState().ordinal() < YarnApplicationState.RUNNING.ordinal()) {
      log.info("Cluster {} is in a pre-running state {}. Force killing it", clustername,
          app.getYarnApplicationState());
      forcekill = true;
    }

    LaunchedApplication application = new LaunchedApplication(yarnClient, app);
    applicationId = application.getApplicationId();
    
    if (forcekill) {
      // escalating to forced kill
      application.kill("Forced stop of " + clustername + ": " + text);
    } else {
      try {
        SliderClusterProtocol appMaster = connect(app);
        Messages.StopClusterRequestProto r =
          Messages.StopClusterRequestProto
                  .newBuilder()
                  .setMessage(text)
                  .build();
        appMaster.stopCluster(r);

        log.debug("Cluster stop command issued");

      } catch (YarnException e) {
        log.warn("Exception while trying to terminate {}", clustername, e);
        return EXIT_FALSE;
      } catch (IOException e) {
        log.warn("Exception while trying to terminate {}", clustername, e);
        return EXIT_FALSE;
      }
    }

    //wait for completion. We don't currently return an exception during this process
    //as the stop operation has been issued, this is just YARN.
    try {
      if (waittime > 0) {
        ApplicationReport applicationReport =
          application.monitorAppToState(YarnApplicationState.FINISHED,
                                        new Duration(waittime * 1000));
        if (applicationReport == null) {
          log.info("application did not shut down in time");
          return EXIT_FALSE;
        }
      }
      
    } catch (YarnException | IOException e) {
      log.warn("Exception while waiting for the application {} to shut down: {}",
               clustername, e);
    }

    return EXIT_SUCCESS;
  }

  @Override
  public int actionThaw(String clustername, ActionThawArgs thaw) throws YarnException, IOException {
    SliderUtils.validateClusterName(clustername);
    verifyBindingsDefined();
    // see if it is actually running and bail out;
    verifyNoLiveClusters(clustername, "Start");

    //start the cluster
    return startCluster(clustername, thaw);
  }

  /**
   * Implement flexing
   * @param clustername name of the cluster
   * @param roleInstances map of new role instances
   * @return EXIT_SUCCESS if the #of nodes in a live cluster changed
   * @throws YarnException
   * @throws IOException
   */
  public int flex(String clustername, Map<String, Integer> roleInstances)
      throws YarnException, IOException {
    verifyBindingsDefined();
    SliderUtils.validateClusterName(clustername);
    Path clusterDirectory = sliderFileSystem.buildClusterDirPath(clustername);
    AggregateConf instanceDefinition = loadInstanceDefinitionUnresolved(
      clustername,
      clusterDirectory);

    ConfTreeOperations resources =
      instanceDefinition.getResourceOperations();
    for (Map.Entry<String, Integer> entry : roleInstances.entrySet()) {
      String role = entry.getKey();
      int count = entry.getValue();
      resources.getOrAddComponent(role).put(ResourceKeys.COMPONENT_INSTANCES,
                                            Integer.toString(count));

      log.debug("Flexed cluster specification ( {} -> {}) : \n{}",
                role,
                count,
                resources);
    }
    SliderAMClientProvider sliderAM = new SliderAMClientProvider(getConfig());
    AbstractClientProvider provider = createClientProvider(
        instanceDefinition.getInternalOperations().getGlobalOptions().getMandatoryOption(
            InternalKeys.INTERNAL_PROVIDER_NAME));
    // slider provider to validate what there is
    validateInstanceDefinition(sliderAM, instanceDefinition, sliderFileSystem);
    validateInstanceDefinition(provider, instanceDefinition, sliderFileSystem);

    int exitCode = EXIT_FALSE;
    // save the specification
    try {
      InstanceIO.saveInstanceDefinition(sliderFileSystem, clusterDirectory,
          instanceDefinition);
    } catch (LockAcquireFailedException e) {
      // lock failure
      log.debug("Failed to lock dir {}", clusterDirectory, e);
      log.warn("Failed to save new resource definition to {} : {}", clusterDirectory, e);
    }

    // now see if it is actually running and tell it about the update if it is
    ApplicationReport instance = findInstance(clustername);
    if (instance != null) {
      log.info("Flexing running cluster");
      SliderClusterProtocol appMaster = connect(instance);
      SliderClusterOperations clusterOps = new SliderClusterOperations(appMaster);
      clusterOps.flex(instanceDefinition.getResources());
      log.info("application instance size updated");
      exitCode = EXIT_SUCCESS;
    } else {
      log.info("No running instance to update");
    }
    return exitCode;
  }

  /**
   * Validate an instance definition against a provider.
   * @param provider the provider performing the validation
   * @param instanceDefinition the instance definition
   * @throws SliderException if invalid.
   */
  protected void validateInstanceDefinition(AbstractClientProvider provider,
      AggregateConf instanceDefinition, SliderFileSystem fs) throws SliderException {
    try {
      provider.validateInstanceDefinition(instanceDefinition, fs);
    } catch (SliderException e) {
      //problem, reject it
      log.info("Error {} validating application instance definition ", e.getMessage());
      log.debug("Error validating application instance definition ", e);
      log.info(instanceDefinition.toString());
      throw e;
    }
  }


  /**
   * Load the persistent cluster description
   * @param clustername name of the cluster
   * @return the description in the filesystem
   * @throws IOException any problems loading -including a missing file
   */
  @VisibleForTesting
  public AggregateConf loadPersistedClusterDescription(String clustername)
      throws IOException, SliderException, LockAcquireFailedException {
    Path clusterDirectory = sliderFileSystem.buildClusterDirPath(clustername);
    ConfPersister persister = new ConfPersister(sliderFileSystem, clusterDirectory);
    AggregateConf instanceDescription = new AggregateConf();
    persister.load(instanceDescription);
    return instanceDescription;
  }

    /**
     * Connect to a live cluster and get its current state
     * @param clustername the cluster name
     * @return its description
     */
  @VisibleForTesting
  public ClusterDescription getClusterDescription(String clustername) throws
                                                                 YarnException,
                                                                 IOException {
    SliderClusterOperations clusterOperations =
      createClusterOperations(clustername);
    return clusterOperations.getClusterDescription();
  }

  /**
   * Connect to the cluster and get its current state
   * @return its description
   */
  @VisibleForTesting
  public ClusterDescription getClusterDescription() throws
                                               YarnException,
                                               IOException {
    return getClusterDescription(getDeployedClusterName());
  }

  /**
   * List all node UUIDs in a role
   * @param role role name or "" for all
   * @return an array of UUID strings
   * @throws IOException
   * @throws YarnException
   */
  @VisibleForTesting
  public String[] listNodeUUIDsByRole(String role) throws
                                               IOException,
                                               YarnException {
    return createClusterOperations()
              .listNodeUUIDsByRole(role);
  }

  /**
   * List all nodes in a role. This is a double round trip: once to list
   * the nodes in a role, another to get their details
   * @param role component/role to look for
   * @return an array of ContainerNode instances
   * @throws IOException
   * @throws YarnException
   */
  @VisibleForTesting
  public List<ClusterNode> listClusterNodesInRole(String role) throws
                                               IOException,
                                               YarnException {
    return createClusterOperations().listClusterNodesInRole(role);
  }

  /**
   * Get the details on a list of uuids
   * @param uuids uuids to ask for 
   * @return a possibly empty list of node details
   * @throws IOException
   * @throws YarnException
   */
  @VisibleForTesting
  public List<ClusterNode> listClusterNodes(String[] uuids) throws
                                               IOException,
                                               YarnException {

    if (uuids.length == 0) {
      // short cut on an empty list
      return new LinkedList<>();
    }
    return createClusterOperations().listClusterNodes(uuids);
  }

  /**
   * Get the instance definition from the far end
   */
  @VisibleForTesting
  public AggregateConf getLiveInstanceDefinition() throws IOException, YarnException {
    return createClusterOperations().getInstanceDefinition();
  }

  /**
   * Bond to a running cluster
   * @param clustername cluster name
   * @return the AM RPC client
   * @throws SliderException if the cluster is unkown
   */
  private SliderClusterProtocol bondToCluster(String clustername) throws
                                                                  YarnException,
                                                                  IOException {
    verifyBindingsDefined();
    if (clustername == null) {
      throw unknownClusterException("(undefined)");
    }
    ApplicationReport instance = findInstance(clustername);
    if (null == instance) {
      throw unknownClusterException(clustername);
    }
    return connect(instance);
  }

  /**
   * Create a cluster operations instance against a given cluster
   * @param clustername cluster name
   * @return a bonded cluster operations instance
   * @throws YarnException YARN issues
   * @throws IOException IO problems
   */
  private SliderClusterOperations createClusterOperations(String clustername) throws
                                                                            YarnException,
                                                                            IOException {
    SliderClusterProtocol sliderAM = bondToCluster(clustername);
    return new SliderClusterOperations(sliderAM);
  }

  /**
   * Create a cluster operations instance against the active cluster
   * -returning any previous created one if held.
   * @return a bonded cluster operations instance
   * @throws YarnException YARN issues
   * @throws IOException IO problems
   */
  private SliderClusterOperations createClusterOperations() throws
                                                         YarnException,
                                                         IOException {
    if (sliderClusterOperations == null) {
      sliderClusterOperations =
        createClusterOperations(getDeployedClusterName());
    }
    return sliderClusterOperations;
  }

  /**
   * Wait for an instance of a named role to be live (or past it in the lifecycle)
   * @param role role to look for
   * @param timeout time to wait
   * @return the state. If still in CREATED, the cluster didn't come up
   * in the time period. If LIVE, all is well. If >LIVE, it has shut for a reason
   * @throws IOException IO
   * @throws SliderException Slider
   * @throws WaitTimeoutException if the wait timed out
   */
  @VisibleForTesting
  public int waitForRoleInstanceLive(String role, long timeout)
    throws WaitTimeoutException, IOException, YarnException {
    return createClusterOperations().waitForRoleInstanceLive(role, timeout);
  }

  /**
   * Generate an exception for an unknown cluster
   * @param clustername cluster name
   * @return an exception with text and a relevant exit code
   */
  public UnknownApplicationInstanceException unknownClusterException(String clustername) {
    return UnknownApplicationInstanceException.unknownInstance(clustername);
  }

  @Override
  public String toString() {
    return "Slider Client in state " + getServiceState()
           + " and Slider Application Instance " + deployedClusterName;
  }

  /**
   * Get all YARN applications
   * @return a possibly empty list
   * @throws YarnException
   * @throws IOException
   */
  @VisibleForTesting
  public List<ApplicationReport> getApplications() throws YarnException, IOException {
    return yarnClient.getApplications();
  }

  @VisibleForTesting
  public ApplicationReport getApplicationReport(ApplicationId appId)
    throws YarnException, IOException {
    return new LaunchedApplication(appId, yarnClient).getApplicationReport();
  }

  /**
   * The configuration used for deployment (after resolution).
   * Non-null only after the client has launched the application
   * @return the resolved configuration or null
   */
  @VisibleForTesting
  public AggregateConf getLaunchedInstanceDefinition() {
    return launchedInstanceDefinition;
  }


  @Override
  public int actionResolve(ActionResolveArgs args)
      throws YarnException, IOException {
    // as this is an API entry point, validate
    // the arguments
    args.validate();
    RegistryOperations operations = getRegistryOperations();
    String path = SliderRegistryUtils.resolvePath(args.path);
    ServiceRecordMarshal serviceRecordMarshal = new ServiceRecordMarshal();
    try {
      if (args.list) {
        File destDir = args.destdir;
        if (destDir != null) {
          destDir.mkdirs();
        }

        Map<String, ServiceRecord> recordMap;
        Map<String, RegistryPathStatus> znodes;
        try {
          znodes = statChildren(registryOperations, path);
          recordMap = extractServiceRecords(registryOperations,
              path,
              znodes.values());
        } catch (PathNotFoundException e) {
          // treat the root directory as if if is always there
        
          if ("/".equals(path)) {
            znodes = new HashMap<>(0);
            recordMap = new HashMap<>(0);
          } else {
            throw e;
          }
        }
        // subtract all records from the znodes map to get pure directories
        log.info("Entries: {}", znodes.size());

        for (String name : znodes.keySet()) {
          println("  " + name);
        }
        println("");

        log.info("Service records: {}", recordMap.size());
        for (Entry<String, ServiceRecord> recordEntry : recordMap.entrySet()) {
          String name = recordEntry.getKey();
          ServiceRecord instance = recordEntry.getValue();
          String json = serviceRecordMarshal.toJson(instance);
          if (destDir == null) {
            println(name);
            println(json);
          } else {
            String filename = RegistryPathUtils.lastPathEntry(name) + ".json";
            File jsonFile = new File(destDir, filename);
            SliderUtils.write(jsonFile,
                serviceRecordMarshal.toBytes(instance),
                true);
          }
        }
      } else  {
        // resolve single entry
        ServiceRecord instance = resolve(path);
        File outFile = args.out;
        if (args.destdir != null) {
          outFile = new File(args.destdir, RegistryPathUtils.lastPathEntry(path));
        }
        if (outFile != null) {
          SliderUtils.write(outFile, serviceRecordMarshal.toBytes(instance), true);
        } else {
          println(serviceRecordMarshal.toJson(instance));
        }
      }
//      TODO JDK7
    } catch (PathNotFoundException e) {
      // no record at this path
      throw new NotFoundException(e, path);
    } catch (NoRecordException e) {
      throw new NotFoundException(e, path);
    }
    return EXIT_SUCCESS;
  }

  @Override
  public int actionRegistry(ActionRegistryArgs registryArgs) throws
      YarnException,
      IOException {
    // as this is also a test entry point, validate
    // the arguments
    registryArgs.validate();
    try {
      if (registryArgs.list) {
        actionRegistryList(registryArgs);
      } else if (registryArgs.listConf) {
        // list the configurations
        actionRegistryListConfigsYarn(registryArgs);
      } else if (registryArgs.listExports) {
        // list the exports
        actionRegistryListExports(registryArgs);
      } else if (SliderUtils.isSet(registryArgs.getConf)) {
        // get a configuration
        PublishedConfiguration publishedConfiguration =
            actionRegistryGetConfig(registryArgs);
        outputConfig(publishedConfiguration, registryArgs);
      } else if (SliderUtils.isSet(registryArgs.getExport)) {
        // get a export group
        PublishedExports publishedExports =
            actionRegistryGetExport(registryArgs);
        outputExport(publishedExports, registryArgs);
      } else {
        // it's an unknown command
        log.info(CommonArgs.usage(serviceArgs, ACTION_DIAGNOSTICS));
        return EXIT_USAGE;
      }
//      JDK7
    } catch (FileNotFoundException e) {
      log.info("{}", e);
      log.debug("{}", e, e);
      return EXIT_NOT_FOUND;
    } catch (PathNotFoundException e) {
      log.info("{}", e);
      log.debug("{}", e, e);
      return EXIT_NOT_FOUND;
    }
    return EXIT_SUCCESS;
  }

  /**
   * Registry operation
   *
   * @param registryArgs registry Arguments
   * @return the instances (for tests)
   * @throws YarnException YARN problems
   * @throws IOException Network or other problems
   */
  @VisibleForTesting
  public Collection<ServiceRecord> actionRegistryList(
      ActionRegistryArgs registryArgs)
      throws YarnException, IOException {
    String serviceType = registryArgs.serviceType;
    String name = registryArgs.name;
    RegistryOperations operations = getRegistryOperations();
    Collection<ServiceRecord> serviceRecords;
    if (StringUtils.isEmpty(name)) {
      String path =
          serviceclassPath(
              currentUser(),
              serviceType);

      try {
        Map<String, ServiceRecord> recordMap =
            listServiceRecords(operations, path);
        if (recordMap.isEmpty()) {
          throw new UnknownApplicationInstanceException(
              "No applications registered under " + path);
        }
        serviceRecords = recordMap.values();
      } catch (PathNotFoundException e) {
        throw new NotFoundException(path, e);
      }
    } else {
      ServiceRecord instance = lookupServiceRecord(registryArgs);
      serviceRecords = new ArrayList<>(1);
      serviceRecords.add(instance);
    }

    for (ServiceRecord serviceRecord : serviceRecords) {
      logInstance(serviceRecord, registryArgs.verbose);
    }
    return serviceRecords;
  }

  @Override
  public int actionDiagnostic(ActionDiagnosticArgs diagnosticArgs) {
    try {
      if (diagnosticArgs.client) {
        actionDiagnosticClient(diagnosticArgs);
      } else if (diagnosticArgs.application) {
        actionDiagnosticApplication(diagnosticArgs);
      } else if (diagnosticArgs.yarn) {
        actionDiagnosticYarn(diagnosticArgs);
      } else if (diagnosticArgs.credentials) {
        actionDiagnosticCredentials();
      } else if (diagnosticArgs.all) {
        actionDiagnosticAll(diagnosticArgs);
      } else if (diagnosticArgs.level) {
        actionDiagnosticIntelligent(diagnosticArgs);
      } else {
        // it's an unknown option
        log.info(CommonArgs.usage(serviceArgs, ACTION_DIAGNOSTICS));
        return EXIT_USAGE;
      }
    } catch (Exception e) {
      log.error(e.toString());
      return EXIT_FALSE;
    }
    return EXIT_SUCCESS;
  }

  private void actionDiagnosticIntelligent(ActionDiagnosticArgs diagnosticArgs)
      throws YarnException, IOException, URISyntaxException {
    // not using member variable clustername because we want to place
    // application name after --application option and member variable
    // cluster name has to be put behind action
    String clusterName = diagnosticArgs.name;
    if(SliderUtils.isUnset(clusterName)){
      throw new BadCommandArgumentsException("application name must be provided with --name option");
    }
    
    try {
      SliderUtils.validateClientConfigFile();
      log.info("Slider-client.xml is accessible");
    } catch (IOException e) {
      // we are catching exceptions here because those are indication of
      // validation result, and we need to print them here
      log.error(
          "validation of slider-client.xml fails because: " + e.toString(), e);
      return;
    }
    SliderClusterOperations clusterOperations = createClusterOperations(clusterName);
    // cluster not found exceptions will be thrown upstream
    ClusterDescription clusterDescription = clusterOperations
        .getClusterDescription();
    log.info("Slider AppMaster is accessible");

    if (clusterDescription.state == StateValues.STATE_LIVE) {
      AggregateConf instanceDefinition = clusterOperations
          .getInstanceDefinition();
      String imagePath = instanceDefinition.getInternalOperations().get(
          InternalKeys.INTERNAL_APPLICATION_IMAGE_PATH);
      // if null, that means slider uploaded the agent tarball for the user
      // and we need to use where slider has put
      if (imagePath == null) {
        ApplicationReport appReport = findInstance(clusterName);
        Path path1 = sliderFileSystem.getTempPathForCluster(clusterName);
        
        Path subPath = new Path(path1, appReport.getApplicationId().toString()
            + "/agent");
        imagePath = subPath.toString();
      }
      try {
        SliderUtils.validateHDFSFile(sliderFileSystem, imagePath + "/" + AGENT_TAR);
        log.info("Slider agent package is properly installed");
      } catch (FileNotFoundException e) {
        log.error("can not find agent package: " + e.toString());
        return;
      } catch (IOException e) {
        log.error("can not open agent package: " + e.toString());
        return;
      }
      String pkgTarballPath = instanceDefinition.getAppConfOperations()
          .getGlobalOptions().getMandatoryOption(AgentKeys.APP_DEF);
      try {
        SliderUtils.validateHDFSFile(sliderFileSystem, pkgTarballPath);
        log.info("Application package is properly installed");
      } catch (FileNotFoundException e) {
        log.error("can not find application package: {}", e);
      } catch (IOException e) {
        log.error("can not open application package: {} ", e);
      }
    }
  }

  private void actionDiagnosticAll(ActionDiagnosticArgs diagnosticArgs)
      throws IOException, YarnException {
    // assign application name from param to each sub diagnostic function
    actionDiagnosticClient(diagnosticArgs);
    actionDiagnosticApplication(diagnosticArgs);
    actionDiagnosticSlider(diagnosticArgs);
    actionDiagnosticYarn(diagnosticArgs);
    actionDiagnosticCredentials();
  }

  private void actionDiagnosticCredentials() throws BadConfigException,
      IOException {
    if (SliderUtils.isHadoopClusterSecure(SliderUtils
        .loadSliderClientXML())) {
      String credentialCacheFileDescription = null;
      try {
        credentialCacheFileDescription = SliderUtils.checkCredentialCacheFile();
      } catch (BadConfigException e) {
        log.error("The credential config is not valid: " + e.toString());
        throw e;
      } catch (IOException e) {
        log.error("Unable to read the credential file: " + e.toString());
        throw e;
      }
      log.info("Credential cache file for the current user: "
          + credentialCacheFileDescription);
    } else {
      log.info("the cluster is not in secure mode");
    }
  }

  private void actionDiagnosticYarn(ActionDiagnosticArgs diagnosticArgs)
      throws IOException, YarnException {
    JSONObject converter = null;
    log.info("the node in the YARN cluster has below state: ");
    List<NodeReport> yarnClusterInfo;
    try {
      yarnClusterInfo = yarnClient.getNodeReports(NodeState.RUNNING);
    } catch (YarnException e1) {
      log.error("Exception happened when fetching node report from the YARN cluster: "
          + e1.toString());
      throw e1;
    } catch (IOException e1) {
      log.error("Network problem happened when fetching node report YARN cluster: "
          + e1.toString());
      throw e1;
    }
    for (NodeReport nodeReport : yarnClusterInfo) {
      log.info(nodeReport.toString());
    }

    if (diagnosticArgs.verbose) {
      Writer configWriter = new StringWriter();
      try {
        Configuration.dumpConfiguration(yarnClient.getConfig(), configWriter);
      } catch (IOException e1) {
        log.error("Network problem happened when retrieving YARN config from YARN: "
            + e1.toString());
        throw e1;
      }
      try {
        converter = new JSONObject(configWriter.toString());
        log.info("the configuration of the YARN cluster is: "
            + converter.toString(2));

      } catch (JSONException e) {
        log.error("JSONException happened during parsing response from YARN: "
            + e.toString());
      }
    }
  }

  private void actionDiagnosticSlider(ActionDiagnosticArgs diagnosticArgs)
      throws YarnException, IOException {
    // not using member variable clustername because we want to place
    // application name after --application option and member variable
    // cluster name has to be put behind action
    String clusterName = diagnosticArgs.name;
    if(SliderUtils.isUnset(clusterName)){
      throw new BadCommandArgumentsException("application name must be provided with --name option");
    }
    SliderClusterOperations clusterOperations;
    AggregateConf instanceDefinition = null;
    try {
      clusterOperations = createClusterOperations(clusterName);
      instanceDefinition = clusterOperations.getInstanceDefinition();
    } catch (YarnException e) {
      log.error("Exception happened when retrieving instance definition from YARN: "
          + e.toString());
      throw e;
    } catch (IOException e) {
      log.error("Network problem happened when retrieving instance definition from YARN: "
          + e.toString());
      throw e;
    }
    String imagePath = instanceDefinition.getInternalOperations().get(
        InternalKeys.INTERNAL_APPLICATION_IMAGE_PATH);
    // if null, it will be uploaded by Slider and thus at slider's path
    if (imagePath == null) {
      ApplicationReport appReport = findInstance(clusterName);
      Path path1 = sliderFileSystem.getTempPathForCluster(clusterName);
      Path subPath = new Path(path1, appReport.getApplicationId().toString()
          + "/agent");
      imagePath = subPath.toString();
    }
    log.info("The path of slider agent tarball on HDFS is: " + imagePath);
  }

  private void actionDiagnosticApplication(ActionDiagnosticArgs diagnosticArgs)
      throws YarnException, IOException {
    // not using member variable clustername because we want to place
    // application name after --application option and member variable
    // cluster name has to be put behind action
    String clusterName = diagnosticArgs.name;
    if(SliderUtils.isUnset(clusterName)){
      throw new BadCommandArgumentsException("application name must be provided with --name option");
    }
    SliderClusterOperations clusterOperations;
    AggregateConf instanceDefinition = null;
    try {
      clusterOperations = createClusterOperations(clusterName);
      instanceDefinition = clusterOperations.getInstanceDefinition();
    } catch (YarnException e) {
      log.error("Exception happened when retrieving instance definition from YARN: "
          + e.toString());
      throw e;
    } catch (IOException e) {
      log.error("Network problem happened when retrieving instance definition from YARN: "
          + e.toString());
      throw e;
    }
    String clusterDir = instanceDefinition.getAppConfOperations()
        .getGlobalOptions().get(AgentKeys.APP_ROOT);
    String pkgTarball = instanceDefinition.getAppConfOperations()
        .getGlobalOptions().get(AgentKeys.APP_DEF);
    String runAsUser = instanceDefinition.getAppConfOperations()
        .getGlobalOptions().get(AgentKeys.RUNAS_USER);

    log.info("The location of the cluster instance directory in HDFS is: "
        + clusterDir);
    log.info("The name of the application package tarball on HDFS is: "
        + pkgTarball);
    log.info("The runas user of the application in the cluster is: "
        + runAsUser);

    if (diagnosticArgs.verbose) {
      log.info("App config of the application: "
          + instanceDefinition.getAppConf().toJson());
      log.info("Resource config of the application: "
          + instanceDefinition.getResources().toJson());
    }
  }

  private void actionDiagnosticClient(ActionDiagnosticArgs diagnosticArgs)
      throws SliderException, IOException {
    try {
      String currentCommandPath = SliderUtils.getCurrentCommandPath();
      SliderVersionInfo.loadAndPrintVersionInfo(log);
      String clientConfigPath = SliderUtils.getClientConfigPath();
      String jdkInfo = SliderUtils.getJDKInfo();
      println("The slider command path: %s", currentCommandPath);
      println("The slider-client.xml used by current running command path: %s",
          clientConfigPath);
      println(jdkInfo);

      // security info
      Configuration config = getConfig();
      if (SliderUtils.isHadoopClusterSecure(config)) {
        println("Hadoop Cluster is secure");
        println("Login user is %s", UserGroupInformation.getLoginUser());
        println("Current user is %s", UserGroupInformation.getCurrentUser());

      } else {
        println("Hadoop Cluster is insecure");
      }

      // verbose?
      if (diagnosticArgs.verbose) {
        // do the environment
        Map<String, String> env = System.getenv();
        Set<String> envList = ConfigHelper.sortedConfigKeys(env.entrySet());
        StringBuilder builder = new StringBuilder("Environment variables:\n");
        for (String key : envList) {
          builder.append(key).append("=").append(env.get(key)).append("\n");
        }
        println(builder.toString());

        // Java properties
        builder = new StringBuilder("JVM Properties\n");
        Map<String, String> props =
            SliderUtils.sortedMap(SliderUtils.toMap(System.getProperties()));
        for (Entry<String, String> entry : props.entrySet()) {
          builder.append(entry.getKey()).append("=")
                 .append(entry.getValue()).append("\n");
        }
        
        println(builder.toString());

        // then the config
        println("Slider client configuration:\n"
                + ConfigHelper.dumpConfigToString(config));
        
      }

      SliderUtils.validateSliderClientEnvironment(log);
    } catch (SliderException | IOException e) {
      log.error(e.toString());
      throw e;
    }

  }

  /**
   * Log a service record instance
   * @param instance record
   * @param verbose verbose logging of all external endpoints
   */
  private void logInstance(ServiceRecord instance,
      boolean verbose) {
    if (!verbose) {
      log.info("{}", instance.get(YarnRegistryAttributes.YARN_ID, ""));
    } else {
      log.info("{}: ", instance.get(YarnRegistryAttributes.YARN_ID, ""));
      logEndpoints(instance);
    }
  }

  /**
   * Log the external endpoints of a service record
   * @param instance service record instance
   */
  private void logEndpoints(ServiceRecord instance) {
    List<Endpoint> endpoints = instance.external;
    for (Endpoint endpoint : endpoints) {
      log.info(endpoint.toString());
    }
  }

 /**
   * list configs available for an instance
   *
   * @param registryArgs registry Arguments
   * @throws YarnException YARN problems
   * @throws IOException Network or other problems
   */
  public void actionRegistryListConfigsYarn(ActionRegistryArgs registryArgs)
      throws YarnException, IOException {

    ServiceRecord instance = lookupServiceRecord(registryArgs);

    RegistryRetriever retriever = new RegistryRetriever(instance);
    PublishedConfigSet configurations =
        retriever.getConfigurations(!registryArgs.internal);
    PrintStream out = null;
    try {
      if (registryArgs.out != null) {
        out = new PrintStream(new FileOutputStream(registryArgs.out));
      } else {
        out = System.out;
      }
      for (String configName : configurations.keys()) {
        if (!registryArgs.verbose) {
          out.println(configName);
        } else {
          PublishedConfiguration published =
              configurations.get(configName);
          out.printf("%s: %s\n",
              configName,
              published.description);
        }
      }
    } finally {
      if (registryArgs.out != null && out != null) {
        out.flush();
        out.close();
      }
    }
  }

  /**
   * list exports available for an instance
   *
   * @param registryArgs registry Arguments
   * @throws YarnException YARN problems
   * @throws IOException Network or other problems
   */
  public void actionRegistryListExports(ActionRegistryArgs registryArgs)
      throws YarnException, IOException {
    ServiceRecord instance = lookupServiceRecord(registryArgs);

    RegistryRetriever retriever = new RegistryRetriever(instance);
    PublishedExportsSet exports =
        retriever.getExports(!registryArgs.internal);
    PrintStream out = null;
    boolean streaming = false;
    try {
      if (registryArgs.out != null) {
        out = new PrintStream(new FileOutputStream(registryArgs.out));
        streaming = true;
        log.debug("Saving output to {}", registryArgs.out);
      } else {
        out = System.out;
      }
      log.debug("Number of exports: {}", exports.keys().size());
      for (String exportName : exports.keys()) {
        if (streaming) {
          log.debug(exportName);
        }
        if (!registryArgs.verbose) {
          out.println(exportName);
        } else {
          PublishedExports published = exports.get(exportName);
          out.printf("%s: %s\n",
              exportName,
              published.description);
        }
      }
    } finally {
      if (streaming) {
        out.flush();
        out.close();
      }
    }
  }

  /**
   * list configs available for an instance
   *
   * @param registryArgs registry Arguments
   * @throws YarnException YARN problems
   * @throws IOException Network or other problems
   * @throws FileNotFoundException if the config is not found
   */
  @VisibleForTesting
  public PublishedConfiguration actionRegistryGetConfig(ActionRegistryArgs registryArgs)
      throws YarnException, IOException {
    ServiceRecord instance = lookupServiceRecord(registryArgs);

    RegistryRetriever retriever = new RegistryRetriever(instance);
    boolean external = !registryArgs.internal;
    PublishedConfigSet configurations =
        retriever.getConfigurations(external);

    PublishedConfiguration published = retriever.retrieveConfiguration(configurations,
            registryArgs.getConf,
            external);
    return published;
  }

  /**
   * get a specific export group
   *
   * @param registryArgs registry Arguments
   *
   * @throws YarnException         YARN problems
   * @throws IOException           Network or other problems
   * @throws FileNotFoundException if the config is not found
   */
  @VisibleForTesting
  public PublishedExports actionRegistryGetExport(ActionRegistryArgs registryArgs)
      throws YarnException, IOException {
    ServiceRecord instance = lookupServiceRecord(registryArgs);

    RegistryRetriever retriever = new RegistryRetriever(instance);
    boolean external = !registryArgs.internal;
    PublishedExportsSet exports =
        retriever.getExports(external);

    PublishedExports published = retriever.retrieveExports(exports,
                                                           registryArgs.getExport,
                                                           external);
    return published;
  }

  /**
   * write out the config. If a destination is provided and that dir is a
   * directory, the entry is written to it with the name provided + extension,
   * else it is printed to standard out.
   * @param published published config
   * @param registryArgs registry Arguments
   * @throws BadCommandArgumentsException
   * @throws IOException
   */
  private void outputConfig(PublishedConfiguration published,
      ActionRegistryArgs registryArgs) throws
      BadCommandArgumentsException,
      IOException {
    // decide whether or not to print
    String entry = registryArgs.getConf;
    String format = registryArgs.format;
    ConfigFormat configFormat = ConfigFormat.resolve(format);
    if (configFormat == null) {
      throw new BadCommandArgumentsException(
          "Unknown/Unsupported format %s ", format);
    }
    PublishedConfigurationOutputter outputter =
        PublishedConfigurationOutputter.createOutputter(configFormat,
            published);
    boolean print = registryArgs.out == null;
    if (!print) {
      File outputPath = registryArgs.out;
      if (outputPath.isDirectory()) {
        // creating it under a directory
        outputPath = new File(outputPath, entry + "." + format);
      }
      log.debug("Destination path: {}", outputPath);
      outputter.save(outputPath);
    } else {
      print(outputter.asString());
    }
    
  }

  /**
   * write out the config
   * @param published
   * @param registryArgs
   * @throws BadCommandArgumentsException
   * @throws IOException
   */
  private void outputExport(PublishedExports published,
                            ActionRegistryArgs registryArgs) throws
      BadCommandArgumentsException,
      IOException {
    // decide whether or not to print
    String entry = registryArgs.getExport;
    String format = ConfigFormat.JSON.toString();
    ConfigFormat configFormat = ConfigFormat.resolve(format);
    if (configFormat == null || configFormat != ConfigFormat.JSON) {
      throw new BadCommandArgumentsException(
          "Unknown/Unsupported format %s . Only JSON is supported.", format);
    }

    PublishedExportsOutputter outputter =
        PublishedExportsOutputter.createOutputter(configFormat,
                                                  published);
    boolean print = registryArgs.out == null;
    if (!print) {
      File destFile;
      destFile = registryArgs.out;
      if (destFile.isDirectory()) {
        // creating it under a directory
        destFile = new File(destFile, entry + "." + format);
      }
      log.info("Destination path: {}", destFile);
      outputter.save(destFile);
    } else {
      print(outputter.asString());
    }
  }

  /**
   * Look up an instance
   * @return instance data
   * @throws SliderException other failures
   * @throws IOException IO problems or wrapped exceptions
   */
  private ServiceRecord lookupServiceRecord(ActionRegistryArgs registryArgs) throws
      SliderException,
      IOException {
    String user;
    if (StringUtils.isNotEmpty(registryArgs.user)) {
      user = RegistryPathUtils.encodeForRegistry(registryArgs.user);
    } else {
      user = currentUser();
    }

    String path = servicePath(user, registryArgs.serviceType,
        registryArgs.name);
    return resolve(path);
  }

  /**
   * Look up a service record of the current user
   * @param serviceType service type
   * @param id instance ID
   * @return instance data
   * @throws UnknownApplicationInstanceException no path or service record
   * at the end of the path
   * @throws SliderException other failures
   * @throws IOException IO problems or wrapped exceptions
   */
  public ServiceRecord lookupServiceRecord(String serviceType, String id)
      throws IOException, SliderException {
    String path = servicePath(currentUser(), serviceType, id);
    return resolve(path);
  }

  /**
   * 
   * Look up an instance
   * @param path path
   * @return instance data
   * @throws NotFoundException no path/no service record
   * at the end of the path
   * @throws SliderException other failures
   * @throws IOException IO problems or wrapped exceptions
   */
  public ServiceRecord resolve(String path)
      throws IOException, SliderException {
    try {
      return getRegistryOperations().resolve(path);
    } catch (PathNotFoundException | NoRecordException e) {
      throw new NotFoundException(e.getPath().toString(), e);
    }
  }

  /**
   * List instances in the registry for the current user
   * @return a list of slider registry instances
   * @throws IOException Any IO problem ... including no path in the registry
   * to slider service classes for this user
   * @throws SliderException other failures
   */

  public Map<String, ServiceRecord> listRegistryInstances()
      throws IOException, SliderException {
    Map<String, ServiceRecord> recordMap = listServiceRecords(
        getRegistryOperations(),
        serviceclassPath(currentUser(), SliderKeys.APP_TYPE));
    return recordMap;
  }
  
  /**
   * List instances in the registry
   * @return the instance IDs
   * @throws IOException
   * @throws YarnException
   */
  public List<String> listRegisteredSliderInstances() throws
      IOException,
      YarnException {
    try {
      Map<String, ServiceRecord> recordMap = listServiceRecords(
          getRegistryOperations(),
          serviceclassPath(currentUser(), SliderKeys.APP_TYPE));
      return new ArrayList<>(recordMap.keySet());
    } catch (PathNotFoundException e) {
      log.debug("No registry path for slider instances for current user: {}", e, e);
      // no entries: return an empty list
      return new ArrayList<>(0);
    } catch (IOException | YarnException e) {
      throw e;
    } catch (Exception e) {
      throw new IOException(e);
    }
  }

  /**
   * Start the registry if it is not there yet
   * @return the registry service
   * @throws SliderException
   * @throws IOException
   */
  private synchronized RegistryOperations maybeStartYarnRegistry()
      throws SliderException, IOException {

    if (registryOperations == null) {
      registryOperations = startRegistryOperationsService();
    }
    return registryOperations;
  }

  @Override
  public RegistryOperations getRegistryOperations()
      throws SliderException, IOException {
    return maybeStartYarnRegistry();
  }

  /**
   * Output to standard out/stderr (implementation specific detail)
   * @param src source
   */
  @SuppressWarnings("UseOfSystemOutOrSystemErr")
  private static void print(CharSequence src) {
    System.out.append(src);
  }

  /**
   * Output to standard out/stderr with a newline after
   * @param message message
   */
  private static void println(String message) {
    print(message);
    print("\n");
  }
  /**
   * Output to standard out/stderr with a newline after, formatted
   * @param message message
   * @param args arguments for string formatting
   */
  private static void println(String message, Object ... args) {
    print(String.format(message, args));
    print("\n");
  }

  /**
   * Implement the lookup action.
   * @param args Action arguments
   * @return 0 if the entry was found
   * @throws IOException
   * @throws YarnException
   * @throws UnknownApplicationInstanceException if a specific instance
   * was named but it was not found
   */
  @VisibleForTesting
  public int actionLookup(ActionLookupArgs args)
      throws IOException, YarnException {
    verifyBindingsDefined();
    try {
      ApplicationId id = ConverterUtils.toApplicationId(args.id);
      ApplicationReport report = yarnClient.getApplicationReport(id);
      SerializedApplicationReport sar = new SerializedApplicationReport(report);
      ApplicationReportSerDeser serDeser = new ApplicationReportSerDeser();
      if (args.outputFile != null) {
        serDeser.save(sar, args.outputFile);
      } else {
        println(serDeser.toJson(sar));
      }
    } catch (IllegalArgumentException e) {
      throw new BadCommandArgumentsException(e, "%s : %s", args, e);
    } catch (ApplicationAttemptNotFoundException | ApplicationNotFoundException notFound) {
      throw new NotFoundException(notFound, notFound.toString());
    }
    return EXIT_SUCCESS;
  }
}

<|MERGE_RESOLUTION|>--- conflicted
+++ resolved
@@ -2192,16 +2192,11 @@
       }
       // create a new map with only that instance in it.
       // this restricts the output of results to this instance
-<<<<<<< HEAD
-      persistentInstances = new HashMap<String, Path>();
+      persistentInstances = new HashMap<>();
       persistentInstances.put(clustername, persistent);
       if (listContainers) {
         containers = getContainers(clustername);
       }
-=======
-      persistentInstances = new HashMap<>();
-      persistentInstances.put(clustername, persistent);  
->>>>>>> 2037ac4a
     }
     
     // at this point there is either the entire list or a stripped down instance
