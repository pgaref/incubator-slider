--- conflicted
+++ resolved
@@ -19,12 +19,8 @@
 package org.apache.slider.client;
 
 import com.google.common.annotations.VisibleForTesting;
-<<<<<<< HEAD
 import com.google.common.base.Preconditions;
 import org.apache.commons.lang.StringUtils;
-=======
-
->>>>>>> 41ec7410
 import org.apache.hadoop.conf.Configuration;
 import org.apache.hadoop.fs.Path;
 import org.apache.hadoop.fs.PathNotFoundException;
@@ -110,7 +106,6 @@
 import org.apache.slider.core.launch.RunningApplication;
 import org.apache.slider.core.main.RunService;
 import org.apache.slider.core.persist.ConfPersister;
-import org.apache.slider.core.persist.JsonSerDeser;
 import org.apache.slider.core.persist.LockAcquireFailedException;
 import org.apache.slider.core.registry.YarnAppListClient;
 import org.apache.slider.core.registry.docstore.ConfigFormat;
@@ -2471,14 +2466,6 @@
     return serviceRecords;
   }
 
-<<<<<<< HEAD
-  /**
-   * Log a service record instance
-   * @param instance record
-   * @param verbose verbose logging of all external endpoints
-   */
-  private void logInstance(ServiceRecord instance,
-=======
 	/**
 	 * diagnostic operation
 	 *
@@ -2553,7 +2540,7 @@
 			//if null, that means slider uploaded the agent tarball for the user
 			//and we need to use where slider has put
 			if(imagePath == null){
-				ApplicationReport appReport = YARNRegistryClient.findInstance(clusterName);
+				ApplicationReport appReport = findInstance(clusterName);
 				Path path1 = sliderFileSystem.getTempPathForCluster(clusterName);
 				Path subPath = new Path(path1, appReport.getApplicationId().toString() + "/am");
 				imagePath = subPath.toString();
@@ -2671,7 +2658,7 @@
 				InternalKeys.INTERNAL_APPLICATION_IMAGE_PATH);
 		//if null, it will be uploaded by Slider and thus at slider's path
 		if(imagePath == null){
-			ApplicationReport appReport = YARNRegistryClient.findInstance(clusterName);
+			ApplicationReport appReport = findInstance(clusterName);
 			Path path1 = sliderFileSystem.getTempPathForCluster(clusterName);
 			Path subPath = new Path(path1, appReport.getApplicationId().toString() + "/am");
 			imagePath = subPath.toString();
@@ -2741,8 +2728,13 @@
 		}
 	}
 
-  private void logInstance(ServiceInstanceData instance,
->>>>>>> 41ec7410
+
+  /**
+   * Log a service record instance
+   * @param instance record
+   * @param verbose verbose logging of all external endpoints
+   */
+  private void logInstance(ServiceRecord instance,
       boolean verbose) {
     if (!verbose) {
       log.info("{}", instance.yarn_id);
