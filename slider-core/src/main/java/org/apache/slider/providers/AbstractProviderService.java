/*
 * Licensed to the Apache Software Foundation (ASF) under one
 * or more contributor license agreements.  See the NOTICE file
 * distributed with this work for additional information
 * regarding copyright ownership.  The ASF licenses this file
 * to you under the Apache License, Version 2.0 (the
 * "License"); you may not use this file except in compliance
 * with the License.  You may obtain a copy of the License at
 *
 *     http://www.apache.org/licenses/LICENSE-2.0
 *
 * Unless required by applicable law or agreed to in writing, software
 * distributed under the License is distributed on an "AS IS" BASIS,
 * WITHOUT WARRANTIES OR CONDITIONS OF ANY KIND, either express or implied.
 * See the License for the specific language governing permissions and
 * limitations under the License.
 */

package org.apache.slider.providers;

import org.apache.hadoop.conf.Configuration;
import org.apache.hadoop.service.Service;
import org.apache.hadoop.yarn.api.records.Container;
import org.apache.hadoop.yarn.api.records.ContainerId;
import org.apache.hadoop.yarn.client.api.AMRMClient;
import org.apache.hadoop.yarn.registry.client.types.ServiceRecord;
import org.apache.slider.api.ClusterDescription;
import org.apache.slider.common.SliderKeys;
import org.apache.slider.common.tools.ConfigHelper;
import org.apache.slider.common.tools.SliderFileSystem;
import org.apache.slider.common.tools.SliderUtils;
import org.apache.slider.core.conf.AggregateConf;
import org.apache.slider.core.exceptions.BadCommandArgumentsException;
import org.apache.slider.core.exceptions.SliderException;
import org.apache.slider.core.main.ExitCodeProvider;
import org.apache.slider.core.registry.info.RegisteredEndpoint;
import org.apache.slider.core.registry.info.ServiceInstanceData;
import org.apache.slider.server.appmaster.actions.QueueAccess;
import org.apache.slider.server.appmaster.state.ContainerReleaseSelector;
import org.apache.slider.server.appmaster.state.MostRecentContainerReleaseSelector;
import org.apache.slider.server.appmaster.state.StateAccessForProviders;
import org.apache.slider.server.appmaster.web.rest.agent.AgentRestOperations;
import org.apache.slider.server.services.registry.RegistryViewForProviders;
import org.apache.slider.server.services.workflow.ForkedProcessService;
import org.apache.slider.server.services.workflow.ServiceParent;
import org.apache.slider.server.services.workflow.WorkflowSequenceService;
import org.apache.slider.server.services.yarnregistry.YarnRegistryViewForProviders;
import org.slf4j.Logger;
import org.slf4j.LoggerFactory;

import java.io.File;
import java.io.IOException;
import java.net.URL;
import java.util.Collection;
import java.util.HashMap;
import java.util.LinkedHashMap;
import java.util.List;
import java.util.Map;

/**
 * The base class for provider services. It lets the implementations
 * add sequences of operations, and propagates service failures
 * upstream
 */
public abstract class AbstractProviderService
    extends WorkflowSequenceService
    implements
    ProviderCore,
    SliderKeys,
    ProviderService {
  private static final Logger log =
    LoggerFactory.getLogger(AbstractProviderService.class);
  protected StateAccessForProviders amState;
  protected AgentRestOperations restOps;
  protected RegistryViewForProviders registry;
  protected ServiceInstanceData registryInstanceData;
  protected URL amWebAPI;
  protected YarnRegistryViewForProviders yarnRegistry;
  protected QueueAccess queueAccess;

  public AbstractProviderService(String name) {
    super(name);
  }

  @Override
  public Configuration getConf() {
    return getConfig();
  }

  public StateAccessForProviders getAmState() {
    return amState;
  }

  public QueueAccess getQueueAccess() {
    return queueAccess;
  }

  public void setAmState(StateAccessForProviders amState) {
    this.amState = amState;
  }

  
  @Override
  public void bind(StateAccessForProviders stateAccessor,
      RegistryViewForProviders reg,
      QueueAccess queueAccess,
      List<Container> liveContainers) {
    this.amState = stateAccessor;
    this.registry = reg;
    this.queueAccess = queueAccess;
  }

  @Override
  public void bindToYarnRegistry(YarnRegistryViewForProviders yarnRegistry) {
    this.yarnRegistry = yarnRegistry;
  }

  @Override
  public AgentRestOperations getAgentRestOperations() {
    return restOps;
  }

  @Override
  public void notifyContainerCompleted(ContainerId containerId) {
  }

  public void setAgentRestOperations(AgentRestOperations agentRestOperations) {
    this.restOps = agentRestOperations;
  }

  /**
   * Load a specific XML configuration file for the provider config
   * @param confDir configuration directory
   * @param siteXMLFilename provider-specific filename
   * @return a configuration to be included in status
   * @throws BadCommandArgumentsException argument problems
   * @throws IOException IO problems
   */
  protected Configuration loadProviderConfigurationInformation(File confDir,
                                                               String siteXMLFilename)
    throws BadCommandArgumentsException, IOException {
    Configuration siteConf;
    File siteXML = new File(confDir, siteXMLFilename);
    if (!siteXML.exists()) {
      throw new BadCommandArgumentsException(
        "Configuration directory %s doesn't contain %s - listing is %s",
        confDir, siteXMLFilename, SliderUtils.listDir(confDir));
    }

    //now read it in
    siteConf = ConfigHelper.loadConfFromFile(siteXML);
    log.info("{} file is at {}", siteXMLFilename, siteXML);
    log.info(ConfigHelper.dumpConfigToString(siteConf));
    return siteConf;
  }

  /**
   * No-op implementation of this method.
   */
  @Override
  public void initializeApplicationConfiguration(
      AggregateConf instanceDefinition, SliderFileSystem fileSystem)
      throws IOException, SliderException {
  }

  /**
   * No-op implementation of this method.
   *
   * {@inheritDoc}
   */
  @Override
  public void validateApplicationConfiguration(AggregateConf instance,
                                               File confDir,
                                               boolean secure) throws
      IOException,
      SliderException {

  }

  /**
   * Scan through the roles and see if it is supported.
   * @param role role to look for
   * @return true if the role is known about -and therefore
   * that a launcher thread can be deployed to launch it
   */
  @Override
  public boolean isSupportedRole(String role) {
    Collection<ProviderRole> roles = getRoles();
    for (ProviderRole providedRole : roles) {
      if (providedRole.name.equals(role)) {
        return true;
      }
    }
    return false;
  }
  
  @SuppressWarnings("ThrowableResultOfMethodCallIgnored")
  @Override // ExitCodeProvider
  public int getExitCode() {
    Throwable cause = getFailureCause();
    if (cause != null) {
      //failed for some reason
      if (cause instanceof ExitCodeProvider) {
        return ((ExitCodeProvider) cause).getExitCode();
      }
    }
    ForkedProcessService lastProc = latestProcess();
    if (lastProc == null || !lastProc.isProcessTerminated()) {
      return 0;
    } else {
      return lastProc.getExitCode();
    }
  }

  /**
   * Return the latest forked process service that ran
   * @return the forkes service
   */
  protected ForkedProcessService latestProcess() {
    Service current = getActiveService();
    Service prev = getPreviousService();

    Service latest = current != null ? current : prev;
    if (latest instanceof ForkedProcessService) {
      return (ForkedProcessService) latest;
    } else {
      //its a composite object, so look inside it for a process
      if (latest instanceof ServiceParent) {
        return getFPSFromParentService((ServiceParent) latest);
      } else {
        //no match
        return null;
      }
    }
  }


  /**
   * Given a parent service, find the one that is a forked process
   * @param serviceParent parent
   * @return the forked process service or null if there is none
   */
  protected ForkedProcessService getFPSFromParentService(ServiceParent serviceParent) {
    List<Service> services = serviceParent.getServices();
    for (Service s : services) {
      if (s instanceof ForkedProcessService) {
        return (ForkedProcessService) s;
      }
    }
    return null;
  }

  /**
   * if we are already running, start this service
   */
  protected void maybeStartCommandSequence() {
    if (isInState(STATE.STARTED)) {
      startNextService();
    }
  }

  /**
   * Create a new forked process service with the given
   * name, environment and command list -then add it as a child
   * for execution in the sequence.
   *
   * @param name command name
   * @param env environment
   * @param commands command line
   * @throws IOException
   * @throws SliderException
   */
  protected ForkedProcessService queueCommand(String name,
                              Map<String, String> env,
                              List<String> commands) throws
                                                     IOException,
      SliderException {
    ForkedProcessService process = buildProcess(name, env, commands);
    //register the service for lifecycle management; when this service
    //is terminated, so is the master process
    addService(process);
    return process;
  }

  public ForkedProcessService buildProcess(String name,
                                           Map<String, String> env,
                                           List<String> commands) throws
                                                                  IOException,
      SliderException {
    ForkedProcessService process;
    process = new ForkedProcessService(name);
    process.init(getConfig());
    process.build(env, commands);
    return process;
  }

  /*
   * Build the provider status, can be empty
   * @return the provider status - map of entries to add to the info section
   */
  @Override
  public Map<String, String> buildProviderStatus() {
    return new HashMap<String, String>();
  }

  /*
  Build the monitor details. The base implementation includes all the external URL endpoints
  in the external view
   */
  @Override
  public Map<String, String> buildMonitorDetails(ClusterDescription clusterDesc) {
    Map<String, String> details = new LinkedHashMap<String, String>();

    // add in all the 
    buildEndpointDetails(details);

    return details;
  }
  
  protected String getInfoAvoidingNull(ClusterDescription clusterDesc, String key) {
    String value = clusterDesc.getInfo(key);

    return null == value ? "N/A" : value;
  }

  @Override
  public void buildEndpointDetails(Map<String, String> details) {
      ServiceInstanceData self = registry.getSelfRegistration();
    Map<String, RegisteredEndpoint> endpoints =
        self.getRegistryView(true).endpoints;
    for (Map.Entry<String, RegisteredEndpoint> endpoint : endpoints.entrySet()) {
      RegisteredEndpoint val = endpoint.getValue();
      if (val.type.equals(RegisteredEndpoint.TYPE_URL)) {
          details.put(val.description, val.address);
      }
    }
  }

  @Override
<<<<<<< HEAD
  public void applyInitialRegistryDefinitions(URL unsecureWebAPI,
      URL secureWebAPI,
      ServiceInstanceData registryInstanceData,
      ServiceRecord serviceRecord)
      throws IOException {

    this.amWebAPI = unsecureWebAPI;
=======
  public void applyInitialRegistryDefinitions(URL amWebURI,
                                              URL agentOpsURI,
                                              URL agentStatusURI,
                                              ServiceInstanceData registryInstanceData) throws IOException {

      this.amWebAPI = amWebURI;
>>>>>>> 7b7d29e9
    this.registryInstanceData = registryInstanceData;
  }

  /**
   * {@inheritDoc}
   * 
   * 
   * @return The base implementation returns the most recent containers first.
   */
  @Override
  public ContainerReleaseSelector createContainerReleaseSelector() {
    return new MostRecentContainerReleaseSelector();
  }

  @Override
  public void releaseAssignedContainer(ContainerId containerId) {
    // no-op
  }

  @Override
  public void addContainerRequest(AMRMClient.ContainerRequest req) {
    // no-op
  }

  /**
   * No-op implementation of this method.
   */
  @Override
  public void rebuildContainerDetails(List<Container> liveContainers,
      String applicationId, Map<Integer, ProviderRole> providerRoles) {
  }
}<|MERGE_RESOLUTION|>--- conflicted
+++ resolved
@@ -337,22 +337,14 @@
   }
 
   @Override
-<<<<<<< HEAD
-  public void applyInitialRegistryDefinitions(URL unsecureWebAPI,
-      URL secureWebAPI,
-      ServiceInstanceData registryInstanceData,
-      ServiceRecord serviceRecord)
-      throws IOException {
-
-    this.amWebAPI = unsecureWebAPI;
-=======
   public void applyInitialRegistryDefinitions(URL amWebURI,
                                               URL agentOpsURI,
                                               URL agentStatusURI,
-                                              ServiceInstanceData registryInstanceData) throws IOException {
+                                              ServiceInstanceData registryInstanceData,
+                                              ServiceRecord serviceRecord)
+    throws IOException {
 
       this.amWebAPI = amWebURI;
->>>>>>> 7b7d29e9
     this.registryInstanceData = registryInstanceData;
   }
 
