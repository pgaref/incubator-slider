--- conflicted
+++ resolved
@@ -27,11 +27,8 @@
 import org.slf4j.Logger;
 import org.slf4j.LoggerFactory;
 
-<<<<<<< HEAD
 import java.io.FileNotFoundException;
-=======
 import java.io.File;
->>>>>>> d66d4444
 import java.io.IOException;
 import java.io.InputStream;
 
@@ -41,13 +38,8 @@
 public class AgentUtils {
   private static final Logger log = LoggerFactory.getLogger(AgentUtils.class);
 
-<<<<<<< HEAD
   public static Metainfo getApplicationMetainfo(SliderFileSystem fileSystem,
-                                            String appDef) throws IOException {
-=======
-  static Metainfo getApplicationMetainfo(SliderFileSystem fileSystem,
-                                         String appDef) throws IOException {
->>>>>>> d66d4444
+                                                String appDef) throws IOException {
     log.info("Reading metainfo at {}", appDef);
     FileSystem fs = fileSystem.getFileSystem();
     Path appPath = new Path(appDef);
