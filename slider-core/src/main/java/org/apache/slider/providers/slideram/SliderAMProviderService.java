/*
 * Licensed to the Apache Software Foundation (ASF) under one
 * or more contributor license agreements.  See the NOTICE file
 * distributed with this work for additional information
 * regarding copyright ownership.  The ASF licenses this file
 * to you under the Apache License, Version 2.0 (the
 * "License"); you may not use this file except in compliance
 * with the License.  You may obtain a copy of the License at
 *
 *     http://www.apache.org/licenses/LICENSE-2.0
 *
 * Unless required by applicable law or agreed to in writing, software
 * distributed under the License is distributed on an "AS IS" BASIS,
 * WITHOUT WARRANTIES OR CONDITIONS OF ANY KIND, either express or implied.
 * See the License for the specific language governing permissions and
 * limitations under the License.
 */

package org.apache.slider.providers.slideram;

import org.apache.hadoop.conf.Configuration;
import org.apache.hadoop.fs.Path;
import org.apache.hadoop.hdfs.HdfsConfiguration;
import org.apache.hadoop.yarn.api.records.Container;
import org.apache.hadoop.yarn.conf.YarnConfiguration;
import org.apache.hadoop.yarn.registry.client.binding.RegistryTypeUtils;
import org.apache.hadoop.yarn.registry.client.types.ServiceRecord;
import org.apache.slider.common.SliderKeys;
import org.apache.slider.common.tools.ConfigHelper;
import org.apache.slider.common.tools.SliderFileSystem;
import org.apache.slider.common.tools.SliderUtils;
import org.apache.slider.core.conf.AggregateConf;
import org.apache.slider.core.conf.MapOperations;
import org.apache.slider.core.exceptions.BadCommandArgumentsException;
import org.apache.slider.core.exceptions.SliderException;
import org.apache.slider.core.launch.ContainerLauncher;
import org.apache.slider.core.registry.docstore.PublishedConfiguration;
import org.apache.slider.core.registry.info.CommonRegistryConstants;
import org.apache.slider.core.registry.info.CustomRegistryConstants;
import org.apache.slider.core.registry.info.RegisteredEndpoint;
import org.apache.slider.core.registry.info.RegistryView;
import org.apache.slider.core.registry.info.ServiceInstanceData;
import org.apache.slider.providers.AbstractProviderService;
import org.apache.slider.providers.ProviderCompleted;
import org.apache.slider.providers.ProviderCore;
import org.apache.slider.providers.ProviderRole;
import org.apache.slider.providers.agent.AgentKeys;
import org.apache.slider.server.appmaster.PublishedArtifacts;
import org.apache.slider.server.appmaster.web.rest.RestPaths;

import java.io.File;
import java.io.IOException;
import java.net.URISyntaxException;
import java.net.URL;
import java.util.ArrayList;
import java.util.List;
import java.util.Map;

import static org.apache.slider.server.appmaster.web.rest.RestPaths.SLIDER_PATH_MANAGEMENT;
import static org.apache.slider.server.appmaster.web.rest.RestPaths.SLIDER_PATH_PUBLISHER;

/**
 * Exists just to move some functionality out of AppMaster into a peer class
 * of the actual service provider doing the real work
 */
public class SliderAMProviderService extends AbstractProviderService implements
    ProviderCore,
    AgentKeys,
    SliderKeys {

  public SliderAMProviderService() {
    super("SliderAMProviderService");
  }

  @Override
  public Configuration loadProviderConfigurationInformation(File confDir) throws
      BadCommandArgumentsException,
      IOException {
    return null;
  }

  @Override
  public void buildContainerLaunchContext(ContainerLauncher containerLauncher,
      AggregateConf instanceDefinition,
      Container container,
      String role,
      SliderFileSystem sliderFileSystem,
      Path generatedConfPath,
      MapOperations resourceComponent,
      MapOperations appComponent,
      Path containerTmpDirPath) throws IOException, SliderException {
    
  }

  @Override
  public boolean exec(AggregateConf instanceDefinition,
      File confDir,
      Map<String, String> env,
      ProviderCompleted execInProgress) throws IOException, SliderException {
    return false;
  }

  @Override
  public List<ProviderRole> getRoles() {
    return new ArrayList<ProviderRole>(0);
  }

  @Override
  public void validateInstanceDefinition(AggregateConf instanceDefinition) throws
      SliderException {

  }

  @Override
<<<<<<< HEAD
  public void applyInitialRegistryDefinitions(URL unsecureWebAPI,
      URL secureWebAPI,
      ServiceInstanceData instanceData,
      ServiceRecord serviceRecord) throws IOException {
    super.applyInitialRegistryDefinitions(unsecureWebAPI,
                                          secureWebAPI,
                                          instanceData,
        serviceRecord);
=======
  public void applyInitialRegistryDefinitions(URL amWebURI,
                                              URL agentOpsURI,
                                              URL agentStatusURI,
                                              ServiceInstanceData instanceData) throws IOException {
    super.applyInitialRegistryDefinitions(amWebURI,
                                          agentOpsURI,
                                          agentStatusURI, instanceData
    );
>>>>>>> 7b7d29e9

    // now publish site.xml files
    YarnConfiguration defaultYarnConfig = new YarnConfiguration();
    amState.getPublishedSliderConfigurations().put(
        PublishedArtifacts.COMPLETE_CONFIG,
        new PublishedConfiguration(
            "Complete slider application settings",
            getConfig(), getConfig())
    );
    amState.getPublishedSliderConfigurations().put(
        PublishedArtifacts.YARN_SITE_CONFIG,
        new PublishedConfiguration(
            "YARN site settings",
            ConfigHelper.loadFromResource("yarn-site.xml"),
            defaultYarnConfig) );

    amState.getPublishedSliderConfigurations().put(
        PublishedArtifacts.CORE_SITE_CONFIG,
        new PublishedConfiguration(
            "Core site settings",
            ConfigHelper.loadFromResource("core-site.xml"),
            defaultYarnConfig) );
    amState.getPublishedSliderConfigurations().put(
        PublishedArtifacts.HDFS_SITE_CONFIG,
        new PublishedConfiguration(
            "HDFS site settings",
            ConfigHelper.loadFromResource("hdfs-site.xml"),
            new HdfsConfiguration(true)) );


    try {
      RegisteredEndpoint webUI =
          new RegisteredEndpoint(amWebURI, "Application Master Web UI");

      URL managementAPI = new URL(unsecureWebAPI, SLIDER_PATH_MANAGEMENT);
      URL registryREST = new URL(unsecureWebAPI, RestPaths.SLIDER_PATH_REGISTRY + "/" +
                                                 RestPaths.REGISTRY_SERVICE);
      URL publisherURL = new URL(unsecureWebAPI, SLIDER_PATH_PUBLISHER);

      RegistryView externalView = instanceData.externalView;
      externalView.endpoints.put(CommonRegistryConstants.WEB_UI, webUI);

      externalView.endpoints.put(
          CustomRegistryConstants.MANAGEMENT_REST_API,
          new RegisteredEndpoint(
<<<<<<< HEAD
              managementAPI,
=======
              new URL(amWebURI, SLIDER_PATH_MANAGEMENT),
>>>>>>> 7b7d29e9
              "Management REST API") );

      externalView.endpoints.put(
          CustomRegistryConstants.REGISTRY_REST_API,
          new RegisteredEndpoint(
<<<<<<< HEAD
              registryREST,
              "Registry Web Service" ) );

=======
              new URL(amWebURI, RestPaths.SLIDER_PATH_REGISTRY + "/" +
                                RestPaths.REGISTRY_SERVICE),
              "Registry Web Service" ) );

      URL publisherURL = new URL(amWebURI, SLIDER_PATH_PUBLISHER);
>>>>>>> 7b7d29e9
      externalView.endpoints.put(
          CustomRegistryConstants.PUBLISHER_REST_API,
          new RegisteredEndpoint(
              publisherURL,
              "Publisher Service") );

      // Set the configurations URL.

      externalView.configurationsURL = SliderUtils.appendToURL(
          publisherURL.toExternalForm(), RestPaths.SLIDER_CONFIGSET);

      serviceRecord.addExternalEndpoint(
          RegistryTypeUtils.webEndpoint(
              CommonRegistryConstants.WEB_UI, unsecureWebAPI.toURI()));
      serviceRecord.addExternalEndpoint(
          RegistryTypeUtils.restEndpoint(
              CustomRegistryConstants.MANAGEMENT_REST_API,
              managementAPI.toURI()));
      serviceRecord.addExternalEndpoint(
          RegistryTypeUtils.restEndpoint(
              CustomRegistryConstants.PUBLISHER_REST_API,
              publisherURL.toURI()));
      
      

    } catch (URISyntaxException e) {
      throw new IOException(e);
    }
  }
}<|MERGE_RESOLUTION|>--- conflicted
+++ resolved
@@ -112,26 +112,17 @@
   }
 
   @Override
-<<<<<<< HEAD
-  public void applyInitialRegistryDefinitions(URL unsecureWebAPI,
-      URL secureWebAPI,
+  public void applyInitialRegistryDefinitions(URL amWebURI,
+      URL agentOpsURI,
+      URL agentStatusURI,
       ServiceInstanceData instanceData,
-      ServiceRecord serviceRecord) throws IOException {
-    super.applyInitialRegistryDefinitions(unsecureWebAPI,
-                                          secureWebAPI,
-                                          instanceData,
+      ServiceRecord serviceRecord)
+      throws IOException {
+    super.applyInitialRegistryDefinitions(amWebURI,
+        agentOpsURI,
+        agentStatusURI,
+        instanceData,
         serviceRecord);
-=======
-  public void applyInitialRegistryDefinitions(URL amWebURI,
-                                              URL agentOpsURI,
-                                              URL agentStatusURI,
-                                              ServiceInstanceData instanceData) throws IOException {
-    super.applyInitialRegistryDefinitions(amWebURI,
-                                          agentOpsURI,
-                                          agentStatusURI, instanceData
-    );
->>>>>>> 7b7d29e9
-
     // now publish site.xml files
     YarnConfiguration defaultYarnConfig = new YarnConfiguration();
     amState.getPublishedSliderConfigurations().put(
@@ -165,10 +156,9 @@
       RegisteredEndpoint webUI =
           new RegisteredEndpoint(amWebURI, "Application Master Web UI");
 
-      URL managementAPI = new URL(unsecureWebAPI, SLIDER_PATH_MANAGEMENT);
-      URL registryREST = new URL(unsecureWebAPI, RestPaths.SLIDER_PATH_REGISTRY + "/" +
+      URL managementAPI = new URL(amWebURI, SLIDER_PATH_MANAGEMENT);
+      URL registryREST = new URL(amWebURI, RestPaths.SLIDER_PATH_REGISTRY + "/" +
                                                  RestPaths.REGISTRY_SERVICE);
-      URL publisherURL = new URL(unsecureWebAPI, SLIDER_PATH_PUBLISHER);
 
       RegistryView externalView = instanceData.externalView;
       externalView.endpoints.put(CommonRegistryConstants.WEB_UI, webUI);
@@ -176,27 +166,16 @@
       externalView.endpoints.put(
           CustomRegistryConstants.MANAGEMENT_REST_API,
           new RegisteredEndpoint(
-<<<<<<< HEAD
               managementAPI,
-=======
-              new URL(amWebURI, SLIDER_PATH_MANAGEMENT),
->>>>>>> 7b7d29e9
               "Management REST API") );
 
       externalView.endpoints.put(
           CustomRegistryConstants.REGISTRY_REST_API,
           new RegisteredEndpoint(
-<<<<<<< HEAD
               registryREST,
               "Registry Web Service" ) );
 
-=======
-              new URL(amWebURI, RestPaths.SLIDER_PATH_REGISTRY + "/" +
-                                RestPaths.REGISTRY_SERVICE),
-              "Registry Web Service" ) );
-
       URL publisherURL = new URL(amWebURI, SLIDER_PATH_PUBLISHER);
->>>>>>> 7b7d29e9
       externalView.endpoints.put(
           CustomRegistryConstants.PUBLISHER_REST_API,
           new RegisteredEndpoint(
@@ -210,7 +189,7 @@
 
       serviceRecord.addExternalEndpoint(
           RegistryTypeUtils.webEndpoint(
-              CommonRegistryConstants.WEB_UI, unsecureWebAPI.toURI()));
+              CommonRegistryConstants.WEB_UI, amWebURI.toURI()));
       serviceRecord.addExternalEndpoint(
           RegistryTypeUtils.restEndpoint(
               CustomRegistryConstants.MANAGEMENT_REST_API,
@@ -219,8 +198,6 @@
           RegistryTypeUtils.restEndpoint(
               CustomRegistryConstants.PUBLISHER_REST_API,
               publisherURL.toURI()));
-      
-      
 
     } catch (URISyntaxException e) {
       throw new IOException(e);
