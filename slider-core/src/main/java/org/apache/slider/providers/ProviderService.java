--- conflicted
+++ resolved
@@ -190,18 +190,12 @@
    * @param registryInstanceData
    * @param serviceRecord
    */
-<<<<<<< HEAD
-  void applyInitialRegistryDefinitions(URL unsecureWebAPI,
-      URL secureWebAPI,
-      ServiceInstanceData registryInstanceData,
-      ServiceRecord serviceRecord) throws IOException;
-=======
   void applyInitialRegistryDefinitions(URL amWebURI,
                                        URL agentOpsURI,
                                        URL agentStatusURI,
-                                       ServiceInstanceData registryInstanceData)
+                                       ServiceInstanceData registryInstanceData,
+                                       ServiceRecord serviceRecord)
       throws IOException;
->>>>>>> 7b7d29e9
 
   /**
    * Create the container release selector for this provider...any policy
