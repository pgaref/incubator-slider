--- conflicted
+++ resolved
@@ -603,49 +603,40 @@
   }
 
   @Override
-<<<<<<< HEAD
-  public void applyInitialRegistryDefinitions(URL unsecureWebAPI,
-      URL secureWebAPI,
-      ServiceInstanceData instanceData, ServiceRecord serviceRecord) throws
-      IOException {
-    super.applyInitialRegistryDefinitions(unsecureWebAPI,
-        secureWebAPI,
-        instanceData,
-        serviceRecord);
-=======
-  public void applyInitialRegistryDefinitions(URL amWebURI,
-                                              URL agentOpsURI,
-                                              URL agentStatusURI,
-                                              ServiceInstanceData instanceData) throws IOException {
+  public void applyInitialRegistryDefinitions (URL amWebURI,
+        URL agentOpsURI,
+        URL agentStatusURI,
+        ServiceInstanceData instanceData,
+        ServiceRecord serviceRecord)
+    throws IOException {
     super.applyInitialRegistryDefinitions(amWebURI,
                                           agentOpsURI,
-                                          agentStatusURI, instanceData);
->>>>>>> 7b7d29e9
+                                          agentStatusURI,
+                                          instanceData,
+                                          serviceRecord);
 
     try {
-      URL url = new URL(secureWebAPI, SLIDER_PATH_AGENTS);
-
-      URI uri = url.toURI();
+      URL restURL = new URL(agentOpsURI, SLIDER_PATH_AGENTS);
+
       instanceData.internalView.endpoints.put(
           CustomRegistryConstants.AGENT_SECURE_REST_API,
-          new RegisteredEndpoint(
-<<<<<<< HEAD
-              url,
-              "Agent REST API"));
-
-      serviceRecord.addInternalEndpoint(
-          new Endpoint(CustomRegistryConstants.AGENT_REST_API,
-              ProtocolTypes.PROTOCOL_REST,
-              uri));
-=======
-              new URL(agentOpsURI, SLIDER_PATH_AGENTS),
+          new RegisteredEndpoint(restURL,
               "Agent Secure REST API"));
+      URL agentStatusURL = new URL(agentStatusURI, SLIDER_PATH_AGENTS);
       instanceData.internalView.endpoints.put(
           CustomRegistryConstants.AGENT_ONEWAY_REST_API,
           new RegisteredEndpoint(
-              new URL(agentStatusURI, SLIDER_PATH_AGENTS),
+              agentStatusURL,
               "Agent Oneway REST API"));
->>>>>>> 7b7d29e9
+
+      serviceRecord.addInternalEndpoint(
+          new Endpoint(CustomRegistryConstants.AGENT_SECURE_REST_API,
+              ProtocolTypes.PROTOCOL_REST,
+              restURL.toURI()));
+      serviceRecord.addInternalEndpoint(
+          new Endpoint(CustomRegistryConstants.AGENT_ONEWAY_REST_API,
+              ProtocolTypes.PROTOCOL_REST,
+              agentStatusURL.toURI()));
     } catch (URISyntaxException e) {
       throw new IOException(e);
     }
