--- conflicted
+++ resolved
@@ -172,15 +172,10 @@
   private int heartbeatMonitorInterval = 0;
   private AgentClientProvider clientProvider;
   private AtomicInteger taskId = new AtomicInteger(0);
-<<<<<<< HEAD
-  private volatile Metainfo metaInfo = null;
+  private volatile Map<String, MetainfoHolder> metaInfoMap = new HashMap<>();
   private SliderFileSystem fileSystem = null;
   private Map<String, DefaultConfig> defaultConfigs = null;
-  private ComponentCommandOrder commandOrder = null;
-=======
-  private volatile Map<String, MetainfoHolder> metaInfoMap = new HashMap<>();
   private ComponentCommandOrder commandOrder = new ComponentCommandOrder();
->>>>>>> 2893d34b
   private HeartbeatMonitor monitor;
   private Boolean canAnyMasterPublish = null;
   private AgentLaunchParameter agentLaunchParameter = null;
@@ -311,13 +306,11 @@
     MetainfoHolder metaInfoHolder = metaInfoMap.get(mapKey);
     if (metaInfoHolder == null) {
       synchronized (syncLock) {
-<<<<<<< HEAD
-        if (metaInfo == null) {
+        if (this.fileSystem == null) {
           this.fileSystem = fileSystem;
-=======
+        }
         metaInfoHolder = metaInfoMap.get(mapKey);
         if (metaInfoHolder == null) {
->>>>>>> 2893d34b
           readAndSetHeartbeatMonitoringInterval(instanceDefinition);
           initializeAgentDebugCommands(instanceDefinition);
 
@@ -1837,13 +1830,9 @@
         if (status.getConfigs() != null) {
           Application application = getMetaInfo(componentGroup).getApplication();
 
-<<<<<<< HEAD
-          if ((!canAnyMasterPublishConfig() || canPublishConfig(componentGroup)) &&
+          if ((!canAnyMasterPublishConfig(componentGroup) || canPublishConfig(componentGroup)) &&
               !getAmState().getAppConfSnapshot().getComponentOptBool(
                   componentGroup, AgentKeys.AM_CONFIG_GENERATION, false)) {
-=======
-          if (canAnyMasterPublishConfig(componentGroup) == false || canPublishConfig(componentGroup)) {
->>>>>>> 2893d34b
             // If no Master can explicitly publish then publish if its a master
             // Otherwise, wait till the master that can publish is ready
 
