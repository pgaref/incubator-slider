--- conflicted
+++ resolved
@@ -23,11 +23,7 @@
   <parent>
     <groupId>org.apache.slider</groupId>
     <artifactId>slider</artifactId>
-<<<<<<< HEAD
-    <version>0.51.0-incubating-SNAPSHOT</version>
-=======
     <version>0.50.2-incubating</version>
->>>>>>> bc6c7103
   </parent>
 
 
