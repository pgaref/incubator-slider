--- conflicted
+++ resolved
@@ -28,11 +28,7 @@
   <parent>
     <groupId>org.apache.slider</groupId>
     <artifactId>slider</artifactId>
-<<<<<<< HEAD
-    <version>0.61-incubating</version>
-=======
     <version>0.61.0-incubating</version>
->>>>>>> 64a8bac0
     <relativePath>../../../</relativePath>
   </parent>
 
