--- conflicted
+++ resolved
@@ -22,7 +22,6 @@
 import org.apache.hadoop.conf.Configuration;
 import org.apache.hadoop.fs.Path;
 import org.apache.hadoop.yarn.api.records.Container;
-import org.apache.hadoop.yarn.registry.client.draft1.RegistryWriter;
 import org.apache.hadoop.yarn.registry.client.types.ServiceRecord;
 import org.apache.slider.api.InternalKeys;
 import org.apache.slider.common.SliderKeys;
@@ -247,27 +246,6 @@
   }
 
   @Override
-<<<<<<< HEAD
-  public void applyInitialRegistryDefinitions(URL web,
-      URL secureWebAPI,
-      ServiceInstanceData instanceData, ServiceRecord serviceRecord) throws
-      IOException {
-    super.applyInitialRegistryDefinitions(web, secureWebAPI, instanceData,
-        serviceRecord);
-=======
-  public void applyInitialRegistryDefinitions(URL amWebURI,
-                                              URL agentOpsURI,
-                                              URL agentStatusURI,
-                                              ServiceInstanceData instanceData) throws
-      IOException {
-    super.applyInitialRegistryDefinitions(amWebURI, agentOpsURI,
-                                          agentStatusURI,
-                                          instanceData
-    );
->>>>>>> 7b7d29e9
-  }
-
-  @Override
   protected void serviceStart() throws Exception {
     registerHBaseServiceEntry();
     super.serviceStart();
@@ -290,23 +268,6 @@
 
     registry.registerServiceInstance(instanceData, null);
     
-    ServiceRecord yse = new ServiceRecord();
-
-
-    RegistryWriter registryWriter = yarnRegistry.getRegistryWriter();
-    registryWriter.putServiceEntry(
-        yarnRegistry.getUser(),
-        HBASE_SERVICE_TYPE,
-        yarnRegistry.getInstanceName(),
-        yse);
-
-    registryWriter.putServiceLiveness(
-        yarnRegistry.getUser(),
-        HBASE_SERVICE_TYPE,
-        yarnRegistry.getInstanceName(),
-        true, true);
-
-
   }
 
   /**
