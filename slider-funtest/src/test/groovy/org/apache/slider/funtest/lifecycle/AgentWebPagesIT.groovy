/*
 * Licensed to the Apache Software Foundation (ASF) under one
 * or more contributor license agreements.  See the NOTICE file
 * distributed with this work for additional information
 * regarding copyright ownership.  The ASF licenses this file
 * to you under the Apache License, Version 2.0 (the
 * "License"); you may not use this file except in compliance
 * with the License.  You may obtain a copy of the License at
 *
 *     http://www.apache.org/licenses/LICENSE-2.0
 *
 * Unless required by applicable law or agreed to in writing, software
 * distributed under the License is distributed on an "AS IS" BASIS,
 * WITHOUT WARRANTIES OR CONDITIONS OF ANY KIND, either express or implied.
 * See the License for the specific language governing permissions and
 * limitations under the License.
 */

package org.apache.slider.funtest.lifecycle

import com.sun.jersey.api.client.Client
import groovy.transform.CompileStatic
import groovy.util.logging.Slf4j
import org.apache.hadoop.registry.client.api.RegistryOperations
import org.apache.hadoop.security.UserGroupInformation
import org.apache.slider.agent.rest.IpcApiClientTestDelegates
import org.apache.slider.agent.rest.JerseyTestDelegates
import org.apache.slider.agent.rest.AbstractRestTestDelegate
import org.apache.slider.agent.rest.RestAPIClientTestDelegates
import org.apache.slider.client.SliderClient
import org.apache.slider.client.ipc.SliderApplicationIpcClient
import org.apache.slider.client.rest.RestClientFactory
import org.apache.slider.common.SliderExitCodes
import org.apache.slider.common.SliderKeys
import org.apache.slider.common.SliderXmlConfKeys
import org.apache.slider.common.params.Arguments
import org.apache.slider.common.params.SliderActions
import org.apache.slider.common.tools.ConfigHelper
import org.apache.slider.funtest.ResourcePaths
import org.apache.slider.funtest.framework.AgentCommandTestBase
import org.apache.slider.funtest.framework.FuntestProperties
import org.apache.slider.funtest.framework.SliderShell
import org.apache.slider.server.appmaster.rpc.RpcBinder
import org.junit.After
import org.junit.Before
import org.junit.Ignore
import org.junit.Test

import static org.apache.slider.server.appmaster.web.rest.RestPaths.SYSTEM_HEALTHCHECK

@CompileStatic
@Slf4j
public class AgentWebPagesIT extends AgentCommandTestBase
    implements FuntestProperties, Arguments, SliderExitCodes, SliderActions {


  static String CLUSTER = "test-agent-web"

  static String APP_RESOURCE2 = ResourcePaths.COMMAND_LOG_RESOURCES_NO_ROLE

  @Before
  public void prepareCluster() {
    setupCluster(CLUSTER)
  }

  @After
  public void destroyCluster() {
    cleanup(CLUSTER)
  }

  @Test
  @Ignore("SLIDER-907")
  public void testAgentWeb() throws Throwable {
    describe("Web queries & REST operations against an AM")
    
    // verify the ws/ path is open for all HTTP verbs
    ConfigHelper.loadSliderConfiguration();

    /*
    Is the back door required? If so, don't test complex verbs via the proxy
    */
    def proxyComplexVerbs = !SliderXmlConfKeys.X_DEV_INSECURE_REQUIRED

    /*
     * Only do direct complex verbs if the no back door is needed, or if
     * it is enabled
     */
    def directComplexVerbs = proxyComplexVerbs || SLIDER_CONFIG.getBoolean(
        SliderXmlConfKeys.X_DEV_INSECURE_WS,
        SliderXmlConfKeys.X_DEV_INSECURE_DEFAULT)
    buildClusterPath(CLUSTER)
    File launchReportFile = createTempJsonFile();
    SliderShell shell = createTemplatedSliderApplication(CLUSTER,
        APP_TEMPLATE,
        APP_RESOURCE2,
        [ARG_OPTION,
         AbstractRestTestDelegate.TEST_GLOBAL_OPTION,
         AbstractRestTestDelegate.TEST_GLOBAL_OPTION_PRESENT],
        launchReportFile)

    logShell(shell)

    def conf = SLIDER_CONFIG

    initHttpTestSupport(conf)

    def appId = ensureYarnApplicationIsUp(launchReportFile)
    assert appId
    awaitApplicationURLPublished(appId, instanceLaunchTime)
<<<<<<< HEAD
    File liveReportFile = createTempJsonFile();

    lookup(appId, liveReportFile)
    def report = loadAppReport(liveReportFile)
    assert report.url

    def proxyAM = report.url

    // here the URL has been published, but it may not be live yet, due to the time
    // it takes the AM to build app state and boostrap the Web UI

    def directAM = report.origTrackingUrl;
=======

    def report = lookupApplication(appId)
    assert report && report.url

    def proxyAM = report.url

    // decide whether or not to use https
    def proxyTests = !proxyAM.toLowerCase(Locale.ENGLISH).startsWith("https:")

    // here the URL has been published, but it may not be live yet, due to the time
    // it takes the AM to build app state and boostrap the Web UI

    def directAM = report.origTrackingUrl;

    Client jerseyClient = createUGIJerseyClient()

    if (proxyTests) {
      describe "Proxy Jersey Tests"
>>>>>>> 058e64d4

      JerseyTestDelegates proxyJerseyTests =
          new JerseyTestDelegates(proxyAM, jerseyClient, proxyComplexVerbs)

<<<<<<< HEAD
    Client jerseyClient = createUGIJerseyClient()

    JerseyTestDelegates proxyJerseyTests =
        new JerseyTestDelegates(proxyAM, jerseyClient, proxyComplexVerbs)

    // wait it coming up
    awaitRestEndpointLive(proxyJerseyTests, instanceLaunchTime)

    proxyJerseyTests.testSuiteGetOperations()

    describe "Direct Jersey Tests"
    JerseyTestDelegates directJerseyTests =
        new JerseyTestDelegates(directAM, jerseyClient, directComplexVerbs)
    directJerseyTests.testSuiteAll()

    describe "Proxy SliderRestClient Tests"
    RestAPIClientTestDelegates proxySliderRestAPI =
        new RestAPIClientTestDelegates(proxyAM, jerseyClient, proxyComplexVerbs)
    proxySliderRestAPI.testSuiteAll()

    describe "Direct SliderRestClient Tests"
    RestAPIClientTestDelegates directSliderRestAPI =
        new RestAPIClientTestDelegates(directAM, jerseyClient, directComplexVerbs)
    directSliderRestAPI.testSuiteAll()
=======
      // wait it coming up
      awaitRestEndpointLive(proxyJerseyTests, instanceLaunchTime)

      proxyJerseyTests.testSuiteGetOperations()

      describe "Proxy SliderRestClient Tests"
      RestAPIClientTestDelegates proxySliderRestAPI =
          new RestAPIClientTestDelegates(proxyAM, jerseyClient, proxyComplexVerbs)
      proxySliderRestAPI.testSuiteAll()

>>>>>>> 058e64d4

      if (UserGroupInformation.securityEnabled) {
        describe "Insecure Proxy Tests against a secure cluster"

        // these tests use the Jersey client without the Hadoop-specific
        // SPNEGO
        JerseyTestDelegates basicJerseyClientTests =
            new JerseyTestDelegates(proxyAM, createBasicJerseyClient())
        basicJerseyClientTests.testSuiteGetOperations()
      }

      // create the Rest client via the registry

      //get a slider client against the cluster

      SliderClient sliderClient = bondToCluster(SLIDER_CONFIG, CLUSTER)
      RegistryOperations operations = sliderClient.registryOperations;
      def restClientFactory = new RestClientFactory(
          operations, jerseyClient,
          "~", SliderKeys.APP_TYPE, CLUSTER)
      def sliderApplicationApi = restClientFactory.createSliderAppApiClient();
      sliderApplicationApi.desiredModel
      sliderApplicationApi.resolvedModel
      if (proxyComplexVerbs) {
        sliderApplicationApi.ping("registry located")
      }

<<<<<<< HEAD
    SliderClient sliderClient = bondToCluster(SLIDER_CONFIG, CLUSTER)
    RegistryOperations operations = sliderClient.registryOperations;
    def restClientFactory = new RestClientFactory(
        operations, jerseyClient,
        "~", SliderKeys.APP_TYPE, CLUSTER)
    def sliderApplicationApi = restClientFactory.createSliderAppApiClient();
    sliderApplicationApi.desiredModel
    sliderApplicationApi.resolvedModel
    if (proxyComplexVerbs) {
      sliderApplicationApi.ping("registry located")
=======
    } else {
      describe "skipping tests against HTTPS RM proxy $proxyAM"
>>>>>>> 058e64d4
    }


    describe "Direct Jersey Tests"
    JerseyTestDelegates directJerseyTests =
        new JerseyTestDelegates(directAM, jerseyClient, directComplexVerbs)
    directJerseyTests.testSuiteAll()

    describe "Direct SliderRestClient Tests"
    RestAPIClientTestDelegates directSliderRestAPI =
        new RestAPIClientTestDelegates(directAM, jerseyClient, directComplexVerbs)
    directSliderRestAPI.testSuiteAll()



    // maybe execute IPC operations.
    // these are skipped when security is enabled, until
    // there's some code set up to do the tokens properly
    if (!UserGroupInformation.securityEnabled) {
      describe("IPC equivalent operations")

      def sliderClusterProtocol =
          RpcBinder.createProxy(conf,
              report.host,
              report.rpcPort,
              null,
              1000)
      SliderApplicationIpcClient ipcClient =
          new SliderApplicationIpcClient(sliderClusterProtocol)
      IpcApiClientTestDelegates ipcDelegates =
          new IpcApiClientTestDelegates(ipcClient)
      ipcDelegates.testSuiteAll()
    } else {
      describe( "skipping IPC API operations against secure cluster")
    }

    // finally, stop the AM
    if (directComplexVerbs) {
      describe "Stopping AM via REST API"
      directSliderRestAPI.testStop();
    }
  }

  /**
   * Await for the URL of an app to be listed in the application report
   * @param applicationId app ID
   * @param launch_timeout launch timeout
   */
  void awaitRestEndpointLive(JerseyTestDelegates jersey, int launch_timeout) {
    repeatUntilSuccess(
        "await application URL published",
        jersey.&probeServiceLive,
        launch_timeout,
        PROBE_SLEEP_TIME,
        [:],
        false,
        "GET of $SYSTEM_HEALTHCHECK failed") {
      jersey.jerseyGet(SYSTEM_HEALTHCHECK)
    }
  }
}<|MERGE_RESOLUTION|>--- conflicted
+++ resolved
@@ -43,7 +43,6 @@
 import org.apache.slider.server.appmaster.rpc.RpcBinder
 import org.junit.After
 import org.junit.Before
-import org.junit.Ignore
 import org.junit.Test
 
 import static org.apache.slider.server.appmaster.web.rest.RestPaths.SYSTEM_HEALTHCHECK
@@ -69,7 +68,6 @@
   }
 
   @Test
-  @Ignore("SLIDER-907")
   public void testAgentWeb() throws Throwable {
     describe("Web queries & REST operations against an AM")
     
@@ -107,69 +105,28 @@
     def appId = ensureYarnApplicationIsUp(launchReportFile)
     assert appId
     awaitApplicationURLPublished(appId, instanceLaunchTime)
-<<<<<<< HEAD
-    File liveReportFile = createTempJsonFile();
-
-    lookup(appId, liveReportFile)
-    def report = loadAppReport(liveReportFile)
-    assert report.url
+
+    def report = lookupApplication(appId)
+    assert report && report.url
 
     def proxyAM = report.url
+
+    // decide whether or not to use https
+    def proxyTests = !proxyAM.toLowerCase(Locale.ENGLISH).startsWith("https:")
 
     // here the URL has been published, but it may not be live yet, due to the time
     // it takes the AM to build app state and boostrap the Web UI
 
     def directAM = report.origTrackingUrl;
-=======
-
-    def report = lookupApplication(appId)
-    assert report && report.url
-
-    def proxyAM = report.url
-
-    // decide whether or not to use https
-    def proxyTests = !proxyAM.toLowerCase(Locale.ENGLISH).startsWith("https:")
-
-    // here the URL has been published, but it may not be live yet, due to the time
-    // it takes the AM to build app state and boostrap the Web UI
-
-    def directAM = report.origTrackingUrl;
 
     Client jerseyClient = createUGIJerseyClient()
 
     if (proxyTests) {
       describe "Proxy Jersey Tests"
->>>>>>> 058e64d4
 
       JerseyTestDelegates proxyJerseyTests =
           new JerseyTestDelegates(proxyAM, jerseyClient, proxyComplexVerbs)
 
-<<<<<<< HEAD
-    Client jerseyClient = createUGIJerseyClient()
-
-    JerseyTestDelegates proxyJerseyTests =
-        new JerseyTestDelegates(proxyAM, jerseyClient, proxyComplexVerbs)
-
-    // wait it coming up
-    awaitRestEndpointLive(proxyJerseyTests, instanceLaunchTime)
-
-    proxyJerseyTests.testSuiteGetOperations()
-
-    describe "Direct Jersey Tests"
-    JerseyTestDelegates directJerseyTests =
-        new JerseyTestDelegates(directAM, jerseyClient, directComplexVerbs)
-    directJerseyTests.testSuiteAll()
-
-    describe "Proxy SliderRestClient Tests"
-    RestAPIClientTestDelegates proxySliderRestAPI =
-        new RestAPIClientTestDelegates(proxyAM, jerseyClient, proxyComplexVerbs)
-    proxySliderRestAPI.testSuiteAll()
-
-    describe "Direct SliderRestClient Tests"
-    RestAPIClientTestDelegates directSliderRestAPI =
-        new RestAPIClientTestDelegates(directAM, jerseyClient, directComplexVerbs)
-    directSliderRestAPI.testSuiteAll()
-=======
       // wait it coming up
       awaitRestEndpointLive(proxyJerseyTests, instanceLaunchTime)
 
@@ -180,7 +137,6 @@
           new RestAPIClientTestDelegates(proxyAM, jerseyClient, proxyComplexVerbs)
       proxySliderRestAPI.testSuiteAll()
 
->>>>>>> 058e64d4
 
       if (UserGroupInformation.securityEnabled) {
         describe "Insecure Proxy Tests against a secure cluster"
@@ -208,21 +164,8 @@
         sliderApplicationApi.ping("registry located")
       }
 
-<<<<<<< HEAD
-    SliderClient sliderClient = bondToCluster(SLIDER_CONFIG, CLUSTER)
-    RegistryOperations operations = sliderClient.registryOperations;
-    def restClientFactory = new RestClientFactory(
-        operations, jerseyClient,
-        "~", SliderKeys.APP_TYPE, CLUSTER)
-    def sliderApplicationApi = restClientFactory.createSliderAppApiClient();
-    sliderApplicationApi.desiredModel
-    sliderApplicationApi.resolvedModel
-    if (proxyComplexVerbs) {
-      sliderApplicationApi.ping("registry located")
-=======
     } else {
       describe "skipping tests against HTTPS RM proxy $proxyAM"
->>>>>>> 058e64d4
     }
 
 
